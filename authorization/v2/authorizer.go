package v2

import (
	"context"
	"fmt"

	"github.com/dgrijalva/jwt-go"
	"github.com/gin-gonic/gin"
	"github.com/pkg/errors"
	"github.com/unicsmcr/hs_auth/authorization/v2/common"
	"github.com/unicsmcr/hs_auth/config"
	"github.com/unicsmcr/hs_auth/environment"
	"github.com/unicsmcr/hs_auth/services"
	"github.com/unicsmcr/hs_auth/utils"
	"go.mongodb.org/mongo-driver/bson/primitive"
	"go.uber.org/zap"
)

const unknownTokenTypeErrTemplate = "'%s' is not a valid token type"

var jwtSigningMethod = jwt.SigningMethodHS256

// Authorizer provides an interface for creating auth tokens and checking their permissions
type Authorizer interface {
	// CreateUserToken creates a token for the given user.
	// Setting expirationDate to 0 will create a token that does not expire.
	CreateUserToken(userId primitive.ObjectID, expirationDate int64) (string, error)
	// CreateServiceToken creates a token with the given permissions.
	// Setting expirationDate to 0 will create a token that does not expire.
	CreateServiceToken(ctx context.Context, userId primitive.ObjectID, allowedResources []common.UniformResourceIdentifier, expirationDate int64) (string, error)
	// InvalidateServiceToken invalidates given token
	InvalidateServiceToken(ctx context.Context, token string) error
	// GetAuthorizedResources returns what resources from urisToCheck the given token can access.
	// Will return ErrInvalidToken if the provided token is invalid.
	GetAuthorizedResources(ctx context.Context, token string, urisToCheck []common.UniformResourceIdentifier) ([]common.UniformResourceIdentifier, error)
	// WithAuthMiddleware wraps the given operation handler with authorization middleware
	WithAuthMiddleware(router common.RouterResource, handler gin.HandlerFunc) gin.HandlerFunc
	// GetUserIdFromToken extracts the user id from user tokens
	GetUserIdFromToken(token string) (primitive.ObjectID, error)
	// GetTokenTypeFromToken extracts the token type from the given token
	GetTokenTypeFromToken(token string) (TokenType, error)
}

func NewAuthorizer(provider utils.TimeProvider, cfg *config.AppConfig, env *environment.Env, logger *zap.Logger,
	tokenService services.TokenService, userService services.UserService) Authorizer {
	return &authorizer{
		timeProvider: provider,
		cfg:          cfg,
		env:          env,
		logger:       logger,
		tokenService: tokenService,
		userService:  userService,
	}
}

type authorizer struct {
	timeProvider utils.TimeProvider
	cfg          *config.AppConfig
	env          *environment.Env
	logger       *zap.Logger
	tokenService services.TokenService
	userService  services.UserService
}

func (a *authorizer) CreateUserToken(userId primitive.ObjectID, expirationDate int64) (string, error) {
	timestamp := a.timeProvider.Now().Unix()
	token := jwt.NewWithClaims(jwtSigningMethod, tokenClaims{
		StandardClaims: jwt.StandardClaims{
			Id:        userId.Hex(),
			IssuedAt:  timestamp,
			ExpiresAt: expirationDate,
		},
		TokenType: User,
	})

	return token.SignedString([]byte(a.env.Get(environment.JWTSecret)))
}

func (a *authorizer) CreateServiceToken(ctx context.Context, userId primitive.ObjectID, allowedResources []common.UniformResourceIdentifier, expirationDate int64) (string, error) {
	tokenId := a.tokenService.GenerateServiceTokenID()
	timestamp := a.timeProvider.Now().Unix()
	token := jwt.NewWithClaims(jwtSigningMethod, tokenClaims{
		StandardClaims: jwt.StandardClaims{
			Id:        tokenId.Hex(),
			IssuedAt:  timestamp,
			ExpiresAt: expirationDate,
		},
		TokenType:        Service,
		AllowedResources: allowedResources,
	})

	signedToken, err := token.SignedString([]byte(a.env.Get(environment.JWTSecret)))
	if err != nil {
		return "", err
	}

	// Store the service token in the database
	_, err = a.tokenService.CreateServiceToken(ctx, tokenId.Hex(), userId.Hex(), signedToken)
	if err != nil {
		return "", errors.Wrap(common.ErrPersistToken, err.Error())
	}

	return signedToken, nil
}

func (a *authorizer) InvalidateServiceToken(ctx context.Context, token string) error {
	claims, err := getTokenClaims(token, a.env.Get(environment.JWTSecret))
	if err != nil {
		return errors.Wrap(common.ErrInvalidToken, err.Error())
	}

	if claims.TokenType != Service {
		return errors.Wrap(common.ErrInvalidTokenType, "only service tokens can be invalidated")
	}

	return a.tokenService.DeleteServiceToken(ctx, claims.Id)
}

func (a *authorizer) GetAuthorizedResources(ctx context.Context, token string, urisToCheck []common.UniformResourceIdentifier) ([]common.UniformResourceIdentifier, error) {
	claims, err := getTokenClaims(token, a.env.Get(environment.JWTSecret))
	if err != nil {
		return nil, errors.Wrap(common.ErrInvalidToken, err.Error())
	}

	err = verifyTokenType(claims.TokenType)
	if err != nil {
		return nil, errors.Wrap(common.ErrInvalidToken, err.Error())
	}

	var claimedResources common.UniformResourceIdentifiers
	if claims.TokenType == User {
		user, err := a.userService.GetUserWithID(ctx, claims.Id)
		if err != nil {
			return nil, err
		}

		rolePermissions, err := a.cfg.UserRole.GetRolePermissions(user.Role)
		if err != nil {
			return nil, err
		}

		claimedResources = append(user.SpecialPermissions, rolePermissions...)
	} else if claims.TokenType == Service {
		claimedResources = claims.AllowedResources
	}

	claimedResources, err = a.filterUrisWithInvalidMetadata(claimedResources)
	if err != nil {
		return nil, errors.Wrap(common.ErrInvalidToken, err.Error())
	}

	urisToCheck, err = a.filterUrisWithInvalidMetadata(urisToCheck)
	if err != nil {
		return nil, errors.Wrap(common.ErrInvalidURI, err.Error())
	}

	// filtering for resources the token has access to
<<<<<<< HEAD
	var allowedResources []common.UniformResourceIdentifier
	for _, resource := range claims.AllowedResources {
		if match, matchedUri := resource.IsSubsetOfAtLeastOne(urisToCheck); match {
			allowedResources = append(allowedResources, matchedUri)
=======
	var allowedResources common.UniformResourceIdentifiers
	for _, resource := range claimedResources {
		if resource.IsSubsetOfAtLeastOne(urisToCheck) {
			allowedResources = append(allowedResources, resource)
>>>>>>> 512194b0
		}
	}

	return allowedResources, nil
}

func (a *authorizer) WithAuthMiddleware(router common.RouterResource, operationHandler gin.HandlerFunc) gin.HandlerFunc {
	return func(ctx *gin.Context) {
		token := router.GetAuthToken(ctx)
		if token == "" {
			a.logger.Debug("empty token")
			router.HandleUnauthorized(ctx)
			return
		}

		uri := common.NewUriFromRequest(router, operationHandler, ctx)
		authorized, err := a.GetAuthorizedResources(ctx, token, []common.UniformResourceIdentifier{uri})
		if err != nil {
			a.logger.Debug("could not retrieve authorized resources for token", zap.Error(err))
			router.HandleUnauthorized(ctx)
			return
		}

		if len(authorized) == 0 {
			router.HandleUnauthorized(ctx)
			return
		}

		operationHandler(ctx)
		return
	}
}

func (a *authorizer) GetUserIdFromToken(token string) (primitive.ObjectID, error) {
	claims, err := getTokenClaims(token, a.env.Get(environment.JWTSecret))
	if err != nil {
		return primitive.ObjectID{}, errors.Wrap(common.ErrInvalidToken, err.Error())
	}

	if claims.TokenType != User {
		return primitive.ObjectID{}, errors.Wrap(common.ErrInvalidTokenType, fmt.Sprintf("user id can only be "+
			"extracted from tokens of type %s", User))
	}

	userId, err := primitive.ObjectIDFromHex(claims.StandardClaims.Id)
	if err != nil {
		return primitive.ObjectID{}, errors.Wrap(common.ErrInvalidToken, errors.Wrap(err, "malformed user id").Error())
	}
	return userId, nil
}

func (a *authorizer) GetTokenTypeFromToken(token string) (TokenType, error) {
	claims, err := getTokenClaims(token, a.env.Get(environment.JWTSecret))
	if err != nil {
		return "", errors.Wrap(common.ErrInvalidToken, err.Error())
	}

	err = verifyTokenType(claims.TokenType)
	if err != nil {
		return "", errors.Wrap(common.ErrInvalidToken, err.Error())
	}

	return claims.TokenType, nil
}

func (a *authorizer) filterUrisWithInvalidMetadata(uris []common.UniformResourceIdentifier) ([]common.UniformResourceIdentifier, error) {
	var validUris []common.UniformResourceIdentifier

	for _, uri := range uris {
		uriValid := true
		for identifier, metadata := range uri.GetMetadata() {
			metadataValid, err := a.validateMetadata(metadataIdentifier(identifier), metadata)
			if err != nil {
				return nil, errors.Wrap(err, fmt.Sprintf("could not validate %s metadata with value %s",
					identifier, metadata))
			}

			if !metadataValid {
				uriValid = false
				break
			}
		}

		if uriValid {
			validUris = append(validUris, uri)
		}
	}

	return validUris, nil
}

func getTokenClaims(token string, jwtSecret string) (tokenClaims, error) {
	var claims tokenClaims
	_, err := jwt.ParseWithClaims(token, &claims, func(*jwt.Token) (interface{}, error) {
		return []byte(jwtSecret), nil
	})
	if err != nil {
		return tokenClaims{}, errors.Wrap(err, "could not parse token claims")
	}
	return claims, nil
}

func verifyTokenType(tokenType TokenType) error {
	switch tokenType {
	case User:
	case Service:
	default:
		return errors.Errorf(unknownTokenTypeErrTemplate, tokenType)
	}
	return nil
}<|MERGE_RESOLUTION|>--- conflicted
+++ resolved
@@ -155,17 +155,10 @@
 	}
 
 	// filtering for resources the token has access to
-<<<<<<< HEAD
 	var allowedResources []common.UniformResourceIdentifier
 	for _, resource := range claims.AllowedResources {
 		if match, matchedUri := resource.IsSubsetOfAtLeastOne(urisToCheck); match {
 			allowedResources = append(allowedResources, matchedUri)
-=======
-	var allowedResources common.UniformResourceIdentifiers
-	for _, resource := range claimedResources {
-		if resource.IsSubsetOfAtLeastOne(urisToCheck) {
-			allowedResources = append(allowedResources, resource)
->>>>>>> 512194b0
 		}
 	}
 
