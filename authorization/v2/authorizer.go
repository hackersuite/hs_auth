package v2

import (
	"context"
	"fmt"
	"github.com/dgrijalva/jwt-go"
	"github.com/gin-gonic/gin"
	"github.com/pkg/errors"
	"github.com/unicsmcr/hs_auth/authorization/v2/common"
	"github.com/unicsmcr/hs_auth/environment"
	"github.com/unicsmcr/hs_auth/services"
	"github.com/unicsmcr/hs_auth/utils"
	"go.mongodb.org/mongo-driver/bson/primitive"
	"go.uber.org/zap"
)

const unknownTokenTypeErrTemplate = "'%s' is not a valid token type"

var jwtSigningMethod = jwt.SigningMethodHS256

// Authorizer provides an interface for creating auth tokens and checking their permissions
type Authorizer interface {
	// CreateUserToken creates a token for the given user.
	// Setting expirationDate to 0 will create a token that does not expire.
	CreateUserToken(userId primitive.ObjectID, expirationDate int64) (string, error)
	// CreateServiceToken creates a token with the given permissions.
	// Setting expirationDate to 0 will create a token that does not expire.
	CreateServiceToken(ctx context.Context, userId primitive.ObjectID, allowedResources []common.UniformResourceIdentifier, expirationDate int64) (string, error)
	// InvalidateServiceToken invalidates a token with the given ID
	InvalidateServiceToken(ctx context.Context, tokenId string) error
	// GetAuthorizedResources returns what resources from urisToCheck the given token can access.
	// Will return ErrInvalidToken if the provided token is invalid.
	GetAuthorizedResources(token string, urisToCheck []common.UniformResourceIdentifier) ([]common.UniformResourceIdentifier, error)
	// WithAuthMiddleware wraps the given operation handler with authorization middleware
	WithAuthMiddleware(router common.RouterResource, handler gin.HandlerFunc) gin.HandlerFunc
	// GetUserIdFromToken extracts the user id from user tokens
	GetUserIdFromToken(token string) (primitive.ObjectID, error)
	// GetTokenTypeFromToken extracts the token type from the given token
	GetTokenTypeFromToken(token string) (TokenType, error)
}

func NewAuthorizer(provider utils.TimeProvider, env *environment.Env, logger *zap.Logger, tokenService services.TokenService) Authorizer {
	return &authorizer{
		timeProvider: provider,
		env:          env,
		logger:       logger,
		tokenService: tokenService,
	}
}

type authorizer struct {
	timeProvider utils.TimeProvider
	env          *environment.Env
	logger       *zap.Logger
	tokenService services.TokenService
}

func (a *authorizer) CreateUserToken(userId primitive.ObjectID, expirationDate int64) (string, error) {
	timestamp := a.timeProvider.Now().Unix()
	token := jwt.NewWithClaims(jwtSigningMethod, tokenClaims{
		StandardClaims: jwt.StandardClaims{
			Id:        userId.Hex(),
			IssuedAt:  timestamp,
			ExpiresAt: expirationDate,
		},
		TokenType: User,
	})

	return token.SignedString([]byte(a.env.Get(environment.JWTSecret)))
}

func (a *authorizer) CreateServiceToken(ctx context.Context, userId primitive.ObjectID, allowedResources []common.UniformResourceIdentifier, expirationDate int64) (string, error) {
	tokenId := a.tokenService.GenerateServiceTokenID()
	timestamp := a.timeProvider.Now().Unix()
	token := jwt.NewWithClaims(jwtSigningMethod, tokenClaims{
		StandardClaims: jwt.StandardClaims{
			Id:        tokenId.Hex(),
			IssuedAt:  timestamp,
			ExpiresAt: expirationDate,
		},
		TokenType:        Service,
		AllowedResources: allowedResources,
	})

	signedToken, err := token.SignedString([]byte(a.env.Get(environment.JWTSecret)))
	if err != nil {
		return "", err
	}

	// Store the service token in the database
	_, err = a.tokenService.CreateServiceToken(ctx, tokenId.Hex(), userId.Hex(), signedToken)
	if err != nil {
		return "", errors.Wrap(common.ErrPersistToken, err.Error())
	}

	return signedToken, nil
}

func (a *authorizer) InvalidateServiceToken(ctx context.Context, tokenId string) error {
	return a.tokenService.DeleteServiceToken(ctx, tokenId)
}

func (a *authorizer) GetAuthorizedResources(token string, urisToCheck []common.UniformResourceIdentifier) ([]common.UniformResourceIdentifier, error) {
	claims, err := getTokenClaims(token, a.env.Get(environment.JWTSecret))
	if err != nil {
		return nil, errors.Wrap(common.ErrInvalidToken, err.Error())
	}

	err = verifyTokenType(claims.TokenType)
	if err != nil {
		return nil, errors.Wrap(common.ErrInvalidToken, err.Error())
	}

	claims.AllowedResources, err = a.filterUrisWithInvalidMetadata(claims.AllowedResources)
	if err != nil {
		return nil, errors.Wrap(common.ErrInvalidToken, err.Error())
	}

	urisToCheck, err = a.filterUrisWithInvalidMetadata(urisToCheck)
	if err != nil {
		return nil, errors.Wrap(common.ErrInvalidURI, err.Error())
	}

	// filtering for resources the token has access to
	var allowedResources []common.UniformResourceIdentifier
	for _, resource := range claims.AllowedResources {
<<<<<<< HEAD
		if match, matchedUri := resource.isSubsetOfAtLeastOne(urisToCheck); match {
			allowedResources = append(allowedResources, matchedUri)
=======
		if resource.IsSubsetOfAtLeastOne(urisToCheck) {
			allowedResources = append(allowedResources, resource)
>>>>>>> 43ef6b6b
		}
	}

	return allowedResources, nil
}

func (a *authorizer) WithAuthMiddleware(router common.RouterResource, operationHandler gin.HandlerFunc) gin.HandlerFunc {
	return func(ctx *gin.Context) {
		token := router.GetAuthToken(ctx)
		if token == "" {
			a.logger.Debug("empty token")
			router.HandleUnauthorized(ctx)
			return
		}

		uri := common.NewUriFromRequest(router, operationHandler, ctx)
		authorized, err := a.GetAuthorizedResources(token, []common.UniformResourceIdentifier{uri})
		if err != nil {
			a.logger.Debug("could not retrieve authorized resources for token", zap.Error(err))
			router.HandleUnauthorized(ctx)
			return
		}

		if len(authorized) == 0 {
			router.HandleUnauthorized(ctx)
			return
		}

		operationHandler(ctx)
		return
	}
}

func (a *authorizer) GetUserIdFromToken(token string) (primitive.ObjectID, error) {
	claims, err := getTokenClaims(token, a.env.Get(environment.JWTSecret))
	if err != nil {
		return primitive.ObjectID{}, errors.Wrap(common.ErrInvalidToken, err.Error())
	}

	if claims.TokenType != User {
		return primitive.ObjectID{}, errors.Wrap(common.ErrInvalidTokenType, fmt.Sprintf("user id can only be "+
			"extracted from tokens of type %s", User))
	}

	userId, err := primitive.ObjectIDFromHex(claims.StandardClaims.Id)
	if err != nil {
		return primitive.ObjectID{}, errors.Wrap(common.ErrInvalidToken, errors.Wrap(err, "malformed user id").Error())
	}
	return userId, nil
}

func (a *authorizer) GetTokenTypeFromToken(token string) (TokenType, error) {
	claims, err := getTokenClaims(token, a.env.Get(environment.JWTSecret))
	if err != nil {
		return "", errors.Wrap(common.ErrInvalidToken, err.Error())
	}

	err = verifyTokenType(claims.TokenType)
	if err != nil {
		return "", errors.Wrap(common.ErrInvalidToken, err.Error())
	}

	return claims.TokenType, nil
}

func (a *authorizer) filterUrisWithInvalidMetadata(uris []common.UniformResourceIdentifier) ([]common.UniformResourceIdentifier, error) {
	var validUris []common.UniformResourceIdentifier

	for _, uri := range uris {
		uriValid := true
		for identifier, metadata := range uri.GetMetadata() {
			metadataValid, err := a.validateMetadata(metadataIdentifier(identifier), metadata)
			if err != nil {
				return nil, errors.Wrap(err, fmt.Sprintf("could not validate %s metadata with value %s",
					identifier, metadata))
			}

			if !metadataValid {
				uriValid = false
				break
			}
		}

		if uriValid {
			validUris = append(validUris, uri)
		}
	}

	return validUris, nil
}

func getTokenClaims(token string, jwtSecret string) (tokenClaims, error) {
	var claims tokenClaims
	_, err := jwt.ParseWithClaims(token, &claims, func(*jwt.Token) (interface{}, error) {
		return []byte(jwtSecret), nil
	})
	if err != nil {
		return tokenClaims{}, errors.Wrap(err, "could not parse token claims")
	}
	return claims, nil
}

func verifyTokenType(tokenType TokenType) error {
	switch tokenType {
	case User:
	case Service:
	default:
		return errors.Errorf(unknownTokenTypeErrTemplate, tokenType)
	}
	return nil
}<|MERGE_RESOLUTION|>--- conflicted
+++ resolved
@@ -3,6 +3,7 @@
 import (
 	"context"
 	"fmt"
+
 	"github.com/dgrijalva/jwt-go"
 	"github.com/gin-gonic/gin"
 	"github.com/pkg/errors"
@@ -124,13 +125,8 @@
 	// filtering for resources the token has access to
 	var allowedResources []common.UniformResourceIdentifier
 	for _, resource := range claims.AllowedResources {
-<<<<<<< HEAD
-		if match, matchedUri := resource.isSubsetOfAtLeastOne(urisToCheck); match {
+		if match, matchedUri := resource.IsSubsetOfAtLeastOne(urisToCheck); match {
 			allowedResources = append(allowedResources, matchedUri)
-=======
-		if resource.IsSubsetOfAtLeastOne(urisToCheck) {
-			allowedResources = append(allowedResources, resource)
->>>>>>> 43ef6b6b
 		}
 	}
 
