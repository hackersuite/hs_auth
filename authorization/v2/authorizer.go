--- conflicted
+++ resolved
@@ -145,7 +145,6 @@
 	return userId, nil
 }
 
-<<<<<<< HEAD
 func (a *authorizer) GetTokenTypeFromToken(token string) (TokenType, error) {
 	claims, err := getTokenClaims(token, a.env.Get(environment.JWTSecret))
 	if err != nil {
@@ -160,12 +159,8 @@
 	return claims.TokenType, nil
 }
 
-func getTokenClaims(token string, jwtSecret string) (TokenClaims, error) {
-	var claims TokenClaims
-=======
 func getTokenClaims(token string, jwtSecret string) (tokenClaims, error) {
 	var claims tokenClaims
->>>>>>> 0d67f5bf
 	_, err := jwt.ParseWithClaims(token, &claims, func(*jwt.Token) (interface{}, error) {
 		return []byte(jwtSecret), nil
 	})
