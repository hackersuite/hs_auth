package common

import (
	"encoding/json"
	"fmt"
	"net/url"
	"reflect"
	"regexp"
	"runtime"
	"strings"

	"github.com/gin-gonic/gin"
	"github.com/pkg/errors"
	"go.mongodb.org/mongo-driver/bson/bsontype"
	"go.mongodb.org/mongo-driver/x/bsonx/bsoncore"
)

// UniformResourceIdentifier stores an identifier for a resource
type UniformResourceIdentifier struct {
	path      string
	arguments map[string]string
	metadata  map[string]string
}

type UniformResourceIdentifiers []UniformResourceIdentifier

// NewUriFromRequest creates a UniformResourceIdentifier from a gin request to the given resource and handler
func NewUriFromRequest(resource Resource, handler gin.HandlerFunc, ctx *gin.Context) UniformResourceIdentifier {
	return UniformResourceIdentifier{
		path:      fmt.Sprintf("%s:%s", resource.GetResourcePath(), getHandlerName(handler)),
		arguments: getRequestArguments(ctx),
	}
}

// NewURIFromString parses the string representation of a URI into the UniformResourceIdentifier struct.
// NewURIFromString expects the string to be of the following form, otherwise ErrInvalidURI is returned.
// hs:<service_name>:<subsystem>:<version>:<category>:<resource_name>?<allowed_arguments>#<permission_metadata>
func NewURIFromString(source string) (UniformResourceIdentifier, error) {
	remainingURI, metadata, err := extractURIListFromString(source, "#")
	if err != nil {
		return UniformResourceIdentifier{}, errors.Wrap(ErrInvalidURI, errors.Wrap(err, "could not unmarshall metadata").Error())
	}

	remainingURI, arguments, err := extractURIListFromString(remainingURI, "?")
	if err != nil {
		return UniformResourceIdentifier{}, errors.Wrap(ErrInvalidURI, errors.Wrap(err, "could not unmarshall arguments").Error())
	}

	return UniformResourceIdentifier{
		path:      remainingURI,
		arguments: arguments,
		metadata:  metadata,
	}, nil
}

func extractURIListFromString(source string, sep string) (remainingURI string, uriList map[string]string, error error) {
	sourceSplit := strings.Split(source, sep)

	if len(sourceSplit) > 2 {
		return "", nil, errors.New(fmt.Sprintf("malformed uri, more than two '%s' characters found", sep))
	} else if len(sourceSplit) == 2 {
		unescapedURIList, err := url.QueryUnescape(sourceSplit[1])
		if err != nil {
			return "", nil, errors.Wrap(err, "could not unescape URI list")
		}

		uriList, err := unmarshallURIList(unescapedURIList)
		if err != nil {
			return "", nil, errors.Wrap(err, "could not unmarshall URI List")
		}

		return sourceSplit[0], uriList, nil
	} else {
		return source, nil, nil
	}
}

// MarshalJSON will convert the UniformResourceIdentifier struct into the standard string representation for URIs.
func (uri UniformResourceIdentifier) MarshalJSON() ([]byte, error) {
	var (
		marshalledURI      = uri.path
		marshalledArgs     = marshallURIMap(uri.arguments)
		marshalledMetadata = marshallURIMap(uri.metadata)
	)

	if len(marshalledArgs) > 0 {
		marshalledURI += "?" + url.QueryEscape(marshalledArgs)
	}

	if len(marshalledMetadata) > 0 {
		marshalledURI += "#" + url.QueryEscape(marshalledMetadata)
	}

	return []byte(fmt.Sprintf("\"%s\"", marshalledURI)), nil
}

func (uri *UniformResourceIdentifier) UnmarshalJSON(data []byte) error {
<<<<<<< HEAD
	uriString := string(data)

	if len(uriString) > 0 && uriString[0] == '"' && uriString[len(uriString)-1] == '"' {
		uriString = uriString[1 : len(uriString)-1]
	}

=======
	var uriString string
	err := json.Unmarshal(data, &uriString)
	if err != nil {
		return err
	}

>>>>>>> 512194b0
	parsedURI, err := NewURIFromString(uriString)
	if err == nil {
		*uri = parsedURI
	}

	return err
}

func (uris *UniformResourceIdentifiers) MarshalJSON() ([]byte, error) {
	var uriStringBuilder strings.Builder

	for i, uri := range *uris {
		uriString, _ := json.Marshal(uri)
		uriStringBuilder.Write(uriString)

		if i < len(*uris)-1 {
			uriStringBuilder.WriteRune(',')
		}
	}

	return []byte(fmt.Sprintf("[%s]", uriStringBuilder.String())), nil
}

func (uris *UniformResourceIdentifiers) UnmarshalJSON(data []byte) error {
	var uriList []interface{}
	err := json.Unmarshal(data, &uriList)
	if err != nil {
		return err
	}

	if len(uriList) == 0 {
		return nil
	}

	parsedURIs := make(UniformResourceIdentifiers, len(uriList))
	for i, uriString := range uriList {
		parsedURIs[i], err = NewURIFromString(uriString.(string))
		if err != nil {
			return errors.Wrap(err, "failed to unmarshal uri")
		}
	}

	*uris = parsedURIs
	return nil
}

// Implements the ValueMarshaler interface of the mongo pkg.
func (uris UniformResourceIdentifiers) MarshalBSONValue() (bsontype.Type, []byte, error) {
	marshalledURIs := make([]string, len(uris))
	for i, uri := range uris {
		// Ignore the error since we are guaranteed to get a valid string
		marshalledURI, _ := uri.MarshalJSON()

		// MarshalJSON en-quotes the marshalled URI, so we unquote it here
		marshalledURIs[i] = string(marshalledURI[1 : len(marshalledURI)-1])
	}

	allURIs := strings.Join(marshalledURIs, ",")
	return bsontype.String, bsoncore.AppendString(nil, allURIs), nil
}

// Implements the ValueUnmarshaler interface of the mongo pkg.
func (uris *UniformResourceIdentifiers) UnmarshalBSONValue(_ bsontype.Type, bytes []byte) error {
	urisCombined, _, _ := bsoncore.ReadString(bytes)
	allURIStrings := strings.Split(urisCombined, ",")

	unmarshalledURIs := make(UniformResourceIdentifiers, len(allURIStrings))
	for i, uriString := range allURIStrings {
		parsedURI, err := NewURIFromString(uriString)
		if err != nil {
			return err
		}
		unmarshalledURIs[i] = parsedURI
	}

	*uris = unmarshalledURIs
	return nil
}

// Implements the Unmarshal interface of the yaml pkg.
func (uris *UniformResourceIdentifiers) UnmarshalYAML(unmarshal func(interface{}) error) error {
	yamlURISequence := make([]string, 0)
	err := unmarshal(&yamlURISequence)
	if err != nil {
		return err
	}

	*uris = make([]UniformResourceIdentifier, len(yamlURISequence))
	for i, uri := range yamlURISequence {
		parsedURI, err := NewURIFromString(uri)
		if err == nil {
			(*uris)[i] = parsedURI
		}
	}

	return nil
}

func getHandlerName(handler gin.HandlerFunc) string {
	parts := strings.Split(runtime.FuncForPC(reflect.ValueOf(handler).Pointer()).Name(), ".")
	funcName := parts[len(parts)-1]
	return strings.TrimRight(funcName, "-fm")
}

func getRequestArguments(ctx *gin.Context) map[string]string {
	args := make(map[string]string)

	// path
	for _, param := range ctx.Params {
		key := fmt.Sprintf("path_%s", param.Key)
		args[key] = param.Value
	}

	// query
	for key, value := range ctx.Request.URL.Query() {
		args[fmt.Sprintf("query_%s", key)] = strings.Join(value, ",")
	}

	// query
	for key, value := range ctx.Request.PostForm {
		args[fmt.Sprintf("postForm_%s", key)] = strings.Join(value, ",")
	}

	return args
}

func unmarshallURIList(source string) (map[string]string, error) {
	uriListMapping := map[string]string{}
	keyValuePairs := strings.Split(source, "&")

	for index, keyValuePair := range keyValuePairs {
		split := strings.Split(keyValuePair, "=")
		if len(split) != 2 {
			return nil, errors.New(fmt.Sprintf("malformed key value pair at index %d", index))
		}
		uriListMapping[split[0]] = split[1]
	}

	return uriListMapping, nil
}

func marshallURIMap(uriMap map[string]string) string {
	var marshalledMap string
	if uriMap == nil || len(uriMap) == 0 {
		return marshalledMap
	}

	for key, value := range uriMap {
		marshalledMap += key + "=" + value + "&"
	}

	// Remove the extra '&' character introduced when marshaling the uriMap
	return marshalledMap[:len(marshalledMap)-1]
}

// isSubsetOf checks that the URI is a subset of the given URI
func (uri UniformResourceIdentifier) isSubsetOf(target UniformResourceIdentifier) bool {
	// Ensure the target path is a subset of the source path
	if len(uri.path) > len(target.path) {
		return false
	}

	// Compare URI path
	sourcePathComponents := strings.Split(uri.path, ":")
	targetPathComponents := strings.Split(target.path, ":")
	for i, pathComponent := range sourcePathComponents {
		if pathComponent != targetPathComponents[i] {
			return false
		}
	}

	// The source uri is a superset of the target uri, we can return early in this case
	if len(sourcePathComponents) <= len(targetPathComponents) && uri.arguments == nil {
		return true
	}

	// Validate URI arguments
	for key, targetValue := range target.arguments {
		if sourceValue, ok := uri.arguments[key]; ok {
			match, err := regexp.Match(sourceValue, []byte(targetValue))
			if !match || err != nil {
				// Fail-soft, if the regex is invalid or the regex pattern match fails, the URIs don't match
				return false
			}
		} else {
			// In the case the source URI doesn't contain an argument that exists in the target URI
			// the uri is no longer a subset of the target.
			// e.g. Source = hs:hs_auth and Target = hs:hs_auth?test=1
			// this means, the source is not a subset of the target since it is limited by the argument "test=1"
			return false
		}
	}

	return true
}

// isSubsetOfAtLeastOne checks if the URI is a subset of at least one of the given URIs
// Returns true if the uri matched a target uri along with the matching uri from the target set
func (uri UniformResourceIdentifier) IsSubsetOfAtLeastOne(targets []UniformResourceIdentifier) (bool, UniformResourceIdentifier) {
	for i := 0; i < len(targets); i++ {
		if uri.isSubsetOf(targets[i]) {
			return true, targets[i]
		}
	}
	return false, UniformResourceIdentifier{}
}

func (uri UniformResourceIdentifier) GetMetadata() map[string]string {
	return uri.metadata
}<|MERGE_RESOLUTION|>--- conflicted
+++ resolved
@@ -95,21 +95,12 @@
 }
 
 func (uri *UniformResourceIdentifier) UnmarshalJSON(data []byte) error {
-<<<<<<< HEAD
-	uriString := string(data)
-
-	if len(uriString) > 0 && uriString[0] == '"' && uriString[len(uriString)-1] == '"' {
-		uriString = uriString[1 : len(uriString)-1]
-	}
-
-=======
 	var uriString string
 	err := json.Unmarshal(data, &uriString)
 	if err != nil {
 		return err
 	}
 
->>>>>>> 512194b0
 	parsedURI, err := NewURIFromString(uriString)
 	if err == nil {
 		*uri = parsedURI
