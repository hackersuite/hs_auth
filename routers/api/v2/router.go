package v2

import (
	"github.com/gin-gonic/gin"
	"github.com/pkg/errors"
	v2 "github.com/unicsmcr/hs_auth/authorization/v2"
	"github.com/unicsmcr/hs_auth/config"
	"github.com/unicsmcr/hs_auth/routers/api/models"
	"github.com/unicsmcr/hs_auth/services"
	"github.com/unicsmcr/hs_auth/utils"
	"go.uber.org/zap"
	"net/http"
)

const resourcePath = "hs:hs_auth:api:v2"
const authTokenHeader = "Authorization"

type APIV2Router interface {
	models.Router
	Login(ctx *gin.Context)
	Register(ctx *gin.Context)
	GetUsers(ctx *gin.Context)
	GetUser(ctx *gin.Context)
	GetAuthorizedResources(ctx *gin.Context)
	CreateServiceToken(ctx *gin.Context)
<<<<<<< HEAD
	DeleteServiceToken(ctx *gin.Context)
=======
	CreateTeam(ctx *gin.Context)
	GetTeams(ctx *gin.Context)
	GetTeam(ctx *gin.Context)
>>>>>>> 19d0dc56
}

type apiV2Router struct {
	models.BaseRouter
	logger       *zap.Logger
	cfg          *config.AppConfig
	authorizer   v2.Authorizer
	userService  services.UserService
<<<<<<< HEAD
	tokenService services.TokenService
=======
	teamService  services.TeamService
>>>>>>> 19d0dc56
	timeProvider utils.TimeProvider
}

func NewAPIV2Router(logger *zap.Logger, cfg *config.AppConfig, authorizer v2.Authorizer,
<<<<<<< HEAD
	userService services.UserService, tokenService services.TokenService,
	timeProvider utils.TimeProvider) APIV2Router {
=======
	userService services.UserService, teamService services.TeamService, timeProvider utils.TimeProvider) APIV2Router {
>>>>>>> 19d0dc56
	return &apiV2Router{
		logger:       logger,
		cfg:          cfg,
		authorizer:   authorizer,
		userService:  userService,
		tokenService: tokenService,
		timeProvider: timeProvider,
		teamService:  teamService,
	}
}

func (r *apiV2Router) RegisterRoutes(routerGroup *gin.RouterGroup) {
	routerGroup.GET("/", r.Heartbeat)

	usersGroup := routerGroup.Group("/users")
	usersGroup.GET("/", r.authorizer.WithAuthMiddleware(r, r.GetUsers))
	usersGroup.GET("/:id", r.authorizer.WithAuthMiddleware(r, r.GetUser))
	usersGroup.POST("/", r.Register)
	usersGroup.POST("/login", r.Login)

	tokensGroup := routerGroup.Group("/tokens")
	tokensGroup.GET("/resources/authorized/:id", r.authorizer.WithAuthMiddleware(r, r.GetAuthorizedResources))
	tokensGroup.POST("/service", r.authorizer.WithAuthMiddleware(r, r.CreateServiceToken))
<<<<<<< HEAD
	tokensGroup.DELETE("/service/:id", r.authorizer.WithAuthMiddleware(r, r.DeleteServiceToken))
=======

	teamsGroups := routerGroup.Group("/teams")
	teamsGroups.GET("/", r.authorizer.WithAuthMiddleware(r, r.GetTeams))
	teamsGroups.GET("/:id", r.authorizer.WithAuthMiddleware(r, r.GetTeam))
	teamsGroups.POST("/", r.authorizer.WithAuthMiddleware(r, r.CreateTeam))
>>>>>>> 19d0dc56
}

func (r *apiV2Router) GetResourcePath() string {
	return resourcePath
}

func (r *apiV2Router) GetAuthToken(ctx *gin.Context) string {
	return ctx.GetHeader(authTokenHeader)
}

func (r *apiV2Router) HandleUnauthorized(ctx *gin.Context) {
	models.SendAPIError(ctx, http.StatusUnauthorized, "you are not authorized to use this operation")
}

// TODO: finish implementation (https://github.com/unicsmcr/hs_auth/issues/83)
func (r *apiV2Router) GetAuthorizedResources(ctx *gin.Context) {
	// TODO: extract URIs from request, requires string -> URI mapper
	var requestedUris []v2.UniformResourceIdentifier

	token := r.GetAuthToken(ctx)

	authorizedUris, err := r.authorizer.GetAuthorizedResources(token, requestedUris)
	if err != nil {
		switch errors.Cause(err) {
		case v2.ErrInvalidToken:
			r.logger.Debug("invalid token", zap.Error(err))
			r.HandleUnauthorized(ctx)
		default:
			r.logger.Error("could not get authorized URIs", zap.Error(err))
			models.SendAPIError(ctx, http.StatusInternalServerError, "something went wrong")
		}
		return
	}

	ctx.JSON(http.StatusOK, getAuthorizedResourcesRes{
		AuthorizedUris: authorizedUris,
	})
}<|MERGE_RESOLUTION|>--- conflicted
+++ resolved
@@ -1,6 +1,8 @@
 package v2
 
 import (
+	"net/http"
+
 	"github.com/gin-gonic/gin"
 	"github.com/pkg/errors"
 	v2 "github.com/unicsmcr/hs_auth/authorization/v2"
@@ -9,7 +11,6 @@
 	"github.com/unicsmcr/hs_auth/services"
 	"github.com/unicsmcr/hs_auth/utils"
 	"go.uber.org/zap"
-	"net/http"
 )
 
 const resourcePath = "hs:hs_auth:api:v2"
@@ -23,13 +24,10 @@
 	GetUser(ctx *gin.Context)
 	GetAuthorizedResources(ctx *gin.Context)
 	CreateServiceToken(ctx *gin.Context)
-<<<<<<< HEAD
 	DeleteServiceToken(ctx *gin.Context)
-=======
 	CreateTeam(ctx *gin.Context)
 	GetTeams(ctx *gin.Context)
 	GetTeam(ctx *gin.Context)
->>>>>>> 19d0dc56
 }
 
 type apiV2Router struct {
@@ -38,21 +36,13 @@
 	cfg          *config.AppConfig
 	authorizer   v2.Authorizer
 	userService  services.UserService
-<<<<<<< HEAD
 	tokenService services.TokenService
-=======
 	teamService  services.TeamService
->>>>>>> 19d0dc56
 	timeProvider utils.TimeProvider
 }
 
 func NewAPIV2Router(logger *zap.Logger, cfg *config.AppConfig, authorizer v2.Authorizer,
-<<<<<<< HEAD
-	userService services.UserService, tokenService services.TokenService,
-	timeProvider utils.TimeProvider) APIV2Router {
-=======
-	userService services.UserService, teamService services.TeamService, timeProvider utils.TimeProvider) APIV2Router {
->>>>>>> 19d0dc56
+	userService services.UserService, teamService services.TeamService, tokenService services.TokenService, timeProvider utils.TimeProvider) APIV2Router {
 	return &apiV2Router{
 		logger:       logger,
 		cfg:          cfg,
@@ -76,15 +66,12 @@
 	tokensGroup := routerGroup.Group("/tokens")
 	tokensGroup.GET("/resources/authorized/:id", r.authorizer.WithAuthMiddleware(r, r.GetAuthorizedResources))
 	tokensGroup.POST("/service", r.authorizer.WithAuthMiddleware(r, r.CreateServiceToken))
-<<<<<<< HEAD
 	tokensGroup.DELETE("/service/:id", r.authorizer.WithAuthMiddleware(r, r.DeleteServiceToken))
-=======
 
 	teamsGroups := routerGroup.Group("/teams")
 	teamsGroups.GET("/", r.authorizer.WithAuthMiddleware(r, r.GetTeams))
 	teamsGroups.GET("/:id", r.authorizer.WithAuthMiddleware(r, r.GetTeam))
 	teamsGroups.POST("/", r.authorizer.WithAuthMiddleware(r, r.CreateTeam))
->>>>>>> 19d0dc56
 }
 
 func (r *apiV2Router) GetResourcePath() string {
