package v2

import (
	"net/http"

	"github.com/unicsmcr/hs_auth/authorization/v2/common"

	"github.com/gin-gonic/gin"
	v2 "github.com/unicsmcr/hs_auth/authorization/v2"
	"github.com/unicsmcr/hs_auth/config"
	"github.com/unicsmcr/hs_auth/routers/api/models"
	"github.com/unicsmcr/hs_auth/services"
	"github.com/unicsmcr/hs_auth/utils"
	"go.uber.org/zap"
)

const resourcePath = "hs:hs_auth:api:v2"
const authTokenHeader = "Authorization"

type APIV2Router interface {
	models.Router
	Login(ctx *gin.Context)
	Register(ctx *gin.Context)
	GetUsers(ctx *gin.Context)
	GetUser(ctx *gin.Context)
	SetRole(ctx *gin.Context)
	SetPassword(ctx *gin.Context)
	GetPasswordResetEmail(ctx *gin.Context)
	GetAuthorizedResources(ctx *gin.Context)
	CreateServiceToken(ctx *gin.Context)
	InvalidateServiceToken(ctx *gin.Context)
	CreateTeam(ctx *gin.Context)
	GetTeams(ctx *gin.Context)
	GetTeam(ctx *gin.Context)
	SetTeam(ctx *gin.Context)
	RemoveFromTeam(ctx *gin.Context)
}

type apiV2Router struct {
	models.BaseRouter
	logger       *zap.Logger
	cfg          *config.AppConfig
	authorizer   v2.Authorizer
	userService  services.UserService
	tokenService services.TokenService
	teamService  services.TeamService
	emailService services.EmailService
	timeProvider utils.TimeProvider
}

func NewAPIV2Router(logger *zap.Logger, cfg *config.AppConfig, authorizer v2.Authorizer,
	userService services.UserService, teamService services.TeamService, tokenService services.TokenService,
	emailService services.EmailService, timeProvider utils.TimeProvider) APIV2Router {
	return &apiV2Router{
		logger:       logger,
		cfg:          cfg,
		authorizer:   authorizer,
		userService:  userService,
		tokenService: tokenService,
		teamService:  teamService,
		emailService: emailService,
		timeProvider: timeProvider,
	}
}

func (r *apiV2Router) RegisterRoutes(routerGroup *gin.RouterGroup) {
	routerGroup.GET("/", r.Heartbeat)

	usersGroup := routerGroup.Group("/users")
	usersGroup.GET("/", r.authorizer.WithAuthMiddleware(r, r.GetUsers))
	usersGroup.GET("/:id", r.authorizer.WithAuthMiddleware(r, r.GetUser))
	usersGroup.PUT("/:id/team", r.authorizer.WithAuthMiddleware(r, r.SetTeam))
	usersGroup.DELETE("/:id/team", r.authorizer.WithAuthMiddleware(r, r.RemoveFromTeam))
	usersGroup.POST("/", r.Register)
	usersGroup.POST("/login", r.Login)
	usersGroup.PUT("/:id/role", r.authorizer.WithAuthMiddleware(r, r.SetRole))
	usersGroup.PUT("/:id/password", r.authorizer.WithAuthMiddleware(r, r.SetPassword))
	usersGroup.GET("/:id/password/resetEmail", r.authorizer.WithAuthMiddleware(r, r.GetPasswordResetEmail))

	tokensGroup := routerGroup.Group("/tokens")
	tokensGroup.GET("/resources/authorized", r.authorizer.WithAuthMiddleware(r, r.GetAuthorizedResources))
	tokensGroup.POST("/service", r.authorizer.WithAuthMiddleware(r, r.CreateServiceToken))
	tokensGroup.DELETE("/service/:id", r.authorizer.WithAuthMiddleware(r, r.InvalidateServiceToken))

	teamsGroups := routerGroup.Group("/teams")
	teamsGroups.GET("/", r.authorizer.WithAuthMiddleware(r, r.GetTeams))
	teamsGroups.GET("/:id", r.authorizer.WithAuthMiddleware(r, r.GetTeam))
	teamsGroups.POST("/", r.authorizer.WithAuthMiddleware(r, r.CreateTeam))
}

func (r *apiV2Router) GetResourcePath() string {
	return resourcePath
}

func (r *apiV2Router) GetAuthToken(ctx *gin.Context) string {
	return ctx.GetHeader(authTokenHeader)
}

func (r *apiV2Router) HandleUnauthorized(ctx *gin.Context) {
	models.SendAPIError(ctx, http.StatusUnauthorized, "you are not authorized to use this operation")
<<<<<<< HEAD
=======
}

// TODO: finish implementation (https://github.com/unicsmcr/hs_auth/issues/83)
func (r *apiV2Router) GetAuthorizedResources(ctx *gin.Context) {
	// TODO: extract URIs from request, requires string -> URI mapper
	var requestedUris []common.UniformResourceIdentifier

	token := r.GetAuthToken(ctx)

	authorizedUris, err := r.authorizer.GetAuthorizedResources(token, requestedUris)
	if err != nil {
		switch errors.Cause(err) {
		case common.ErrInvalidToken:
			r.logger.Debug("invalid token", zap.Error(err))
			r.HandleUnauthorized(ctx)
		default:
			r.logger.Error("could not get authorized URIs", zap.Error(err))
			models.SendAPIError(ctx, http.StatusInternalServerError, "something went wrong")
		}
		return
	}

	ctx.JSON(http.StatusOK, getAuthorizedResourcesRes{
		AuthorizedUris: authorizedUris,
	})
>>>>>>> 43ef6b6b
}<|MERGE_RESOLUTION|>--- conflicted
+++ resolved
@@ -2,8 +2,6 @@
 
 import (
 	"net/http"
-
-	"github.com/unicsmcr/hs_auth/authorization/v2/common"
 
 	"github.com/gin-gonic/gin"
 	v2 "github.com/unicsmcr/hs_auth/authorization/v2"
@@ -98,32 +96,4 @@
 
 func (r *apiV2Router) HandleUnauthorized(ctx *gin.Context) {
 	models.SendAPIError(ctx, http.StatusUnauthorized, "you are not authorized to use this operation")
-<<<<<<< HEAD
-=======
-}
-
-// TODO: finish implementation (https://github.com/unicsmcr/hs_auth/issues/83)
-func (r *apiV2Router) GetAuthorizedResources(ctx *gin.Context) {
-	// TODO: extract URIs from request, requires string -> URI mapper
-	var requestedUris []common.UniformResourceIdentifier
-
-	token := r.GetAuthToken(ctx)
-
-	authorizedUris, err := r.authorizer.GetAuthorizedResources(token, requestedUris)
-	if err != nil {
-		switch errors.Cause(err) {
-		case common.ErrInvalidToken:
-			r.logger.Debug("invalid token", zap.Error(err))
-			r.HandleUnauthorized(ctx)
-		default:
-			r.logger.Error("could not get authorized URIs", zap.Error(err))
-			models.SendAPIError(ctx, http.StatusInternalServerError, "something went wrong")
-		}
-		return
-	}
-
-	ctx.JSON(http.StatusOK, getAuthorizedResourcesRes{
-		AuthorizedUris: authorizedUris,
-	})
->>>>>>> 43ef6b6b
 }