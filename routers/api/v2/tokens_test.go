package v2

import (
	"errors"
	"github.com/gin-gonic/gin"
	"github.com/golang/mock/gomock"
	"github.com/stretchr/testify/assert"
	"github.com/unicsmcr/hs_auth/config"
	"github.com/unicsmcr/hs_auth/entities"
	mock_v2 "github.com/unicsmcr/hs_auth/mocks/authorization/v2"
	mock_services "github.com/unicsmcr/hs_auth/mocks/services"
	mock_utils "github.com/unicsmcr/hs_auth/mocks/utils"
	"github.com/unicsmcr/hs_auth/testutils"
	"go.mongodb.org/mongo-driver/bson/primitive"
	"go.uber.org/zap"
	"net/http"
	"net/http/httptest"
	"testing"
)

var (
	testTokenId = primitive.NewObjectID()
)

type tokensTestSetup struct {
	ctrl             *gomock.Controller
	router           APIV2Router
	mockTService     *mock_services.MockTokenService
	mockAuthorizer   *mock_v2.MockAuthorizer
	mockTimeProvider *mock_utils.MockTimeProvider
	testToken        *entities.Token
	testCtx          *gin.Context
	w                *httptest.ResponseRecorder
}

func setupTokensTest(t *testing.T) *tokensTestSetup {
	ctrl := gomock.NewController(t)
	mockAuthorizer := mock_v2.NewMockAuthorizer(ctrl)
	mockTService := mock_services.NewMockTokenService(ctrl)
	mockTimeProvider := mock_utils.NewMockTimeProvider(ctrl)

	router := NewAPIV2Router(zap.NewNop(), &config.AppConfig{
		AuthTokenLifetime: testAuthTokenLifetime,
<<<<<<< HEAD
	}, mockAuthorizer, nil, mockTService, mockTimeProvider)
=======
	}, mockAuthorizer, mockUService, nil, mockTimeProvider)
>>>>>>> 19d0dc56

	w := httptest.NewRecorder()
	testCtx, _ := gin.CreateTestContext(w)
	testToken := entities.Token{
		ID:  testTokenId,
		JWT: "test_token",
	}

	return &tokensTestSetup{
		ctrl:             ctrl,
		router:           router,
		mockTService:     mockTService,
		mockAuthorizer:   mockAuthorizer,
		mockTimeProvider: mockTimeProvider,
		testToken:        &testToken,
		testCtx:          testCtx,
		w:                w,
	}
}

func TestApiV2Router_CreateServiceToken(t *testing.T) {
	tests := []struct {
		name            string
		prep            func(prep *tokensTestSetup)
		testAllowedURIs string
		testExpiresAt   string
		wantResCode     int
		wantRes         *serviceTokenRes
	}{
		{
			name:            "should return 200 when request is valid with one allowed URI",
			testAllowedURIs: "\"hs:hs_application\"",
			testExpiresAt:   "100",
			prep: func(setup *tokensTestSetup) {
				setup.mockAuthorizer.EXPECT().CreateServiceToken(gomock.Any(), gomock.Any(), int64(100)).
					Return(setup.testToken.JWT, nil).Times(1)
				setup.mockAuthorizer.EXPECT().GetUserIdFromToken(gomock.Any()).
					Return(testUserId, nil).Times(1)
				setup.mockTService.EXPECT().AddServiceToken(gomock.Any(), gomock.Any(), gomock.Any(), setup.testToken.JWT).
					Return(setup.testToken, nil).Times(1)
			},
			wantResCode: http.StatusOK,
			wantRes: &serviceTokenRes{
				Token: "test_token",
			},
		},
		{
			name:            "should return 200 when request is valid with multiple allowed URIs",
			testAllowedURIs: "\"hs:hs_application\",\"hs:hs_hub\"",
			prep: func(setup *tokensTestSetup) {
				setup.mockAuthorizer.EXPECT().CreateServiceToken(gomock.Any(), gomock.Any(), int64(0)).
					Return(setup.testToken.JWT, nil).Times(1)
				setup.mockAuthorizer.EXPECT().GetUserIdFromToken(gomock.Any()).
					Return(testUserId, nil).Times(1)
				setup.mockTService.EXPECT().AddServiceToken(gomock.Any(), gomock.Any(), gomock.Any(), setup.testToken.JWT).
					Return(setup.testToken, nil).Times(1)
			},
			wantResCode: http.StatusOK,
			wantRes: &serviceTokenRes{
				Token: "test_token",
			},
		},
		{
			name:        "should return 400 when allowedURIs is not provided",
			wantResCode: http.StatusBadRequest,
		},
		{
			name:          "should return 400 when expiresAt isn't int64",
			testExpiresAt: "0test",
			wantResCode:   http.StatusBadRequest,
		},
		{
			name:            "should return 400 when allowedURIs are malformed",
			testAllowedURIs: "\"??##test##??\"",
			wantResCode:     http.StatusBadRequest,
		},
		{
			name:            "should return 400 when GetUserIdFromToken returns error",
			testAllowedURIs: "\"hs:hs_application\"",
			prep: func(setup *tokensTestSetup) {
				setup.mockAuthorizer.EXPECT().GetUserIdFromToken(gomock.Any()).
					Return(primitive.ObjectID{}, errors.New("random error")).Times(1)
			},
			wantResCode: http.StatusBadRequest,
		},
		{
			name:            "should return 500 when CreateServiceToken returns unknown error",
			testAllowedURIs: "\"hs:hs_application\"",
			prep: func(setup *tokensTestSetup) {
				setup.mockAuthorizer.EXPECT().CreateServiceToken(gomock.Any(), gomock.Any(), int64(0)).
					Return("", errors.New("random error")).Times(1)
				setup.mockAuthorizer.EXPECT().GetUserIdFromToken(gomock.Any()).
					Return(testUserId, nil).Times(1)
			},
			wantResCode: http.StatusInternalServerError,
		},
		{
			name:            "should return 500 when AddServiceToken returns error",
			testAllowedURIs: "\"hs:hs_application\"",
			prep: func(setup *tokensTestSetup) {
				setup.mockAuthorizer.EXPECT().GetUserIdFromToken(gomock.Any()).
					Return(testUserId, nil).Times(1)
				setup.mockAuthorizer.EXPECT().CreateServiceToken(gomock.Any(), gomock.Any(), int64(0)).
					Return(setup.testToken.JWT, nil).Times(1)
				setup.mockTService.EXPECT().AddServiceToken(gomock.Any(), gomock.Any(), gomock.Any(), setup.testToken.JWT).
					Return(nil, errors.New("random error")).Times(1)
			},
			wantResCode: http.StatusInternalServerError,
		},
	}

	for _, tt := range tests {
		t.Run(tt.name, func(t *testing.T) {
			setup := setupTokensTest(t)
			if tt.prep != nil {
				tt.prep(setup)
			}

			testutils.AddRequestWithFormParamsToCtx(setup.testCtx,
				http.MethodPost,
				map[string]string{
					"allowedURIs": tt.testAllowedURIs,
					"expiresAt":   tt.testExpiresAt,
				},
			)

			setup.router.CreateServiceToken(setup.testCtx)

			assert.Equal(t, tt.wantResCode, setup.w.Code)

			if tt.wantRes != nil {
				var actualRes serviceTokenRes
				err := testutils.UnmarshallResponse(setup.w.Body, &actualRes)
				assert.NoError(t, err)
				assert.Equal(t, *tt.wantRes, actualRes)
			}
		})
	}
}

func TestApiV2Router_DeleteServiceToken(t *testing.T) {
	tests := []struct {
		name        string
		prep        func(prep *tokensTestSetup)
		tokenId     string
		wantResCode int
	}{
		{
			name:    "should return 2xx when request is valid token id",
			tokenId: testTokenId.Hex(),
			prep: func(setup *tokensTestSetup) {
				setup.mockTService.EXPECT().DeleteServiceToken(gomock.Any(), testTokenId.Hex()).
					Return(nil).Times(1)
			},
			wantResCode: http.StatusOK,
		},
		{
			name:        "should return 400 when token id not provided",
			wantResCode: http.StatusBadRequest,
		},
		{
			name:    "should return 500 when DeleteServiceToken returns unknown error",
			tokenId: testTokenId.Hex(),
			prep: func(setup *tokensTestSetup) {
				setup.mockTService.EXPECT().DeleteServiceToken(gomock.Any(), testTokenId.Hex()).
					Return(errors.New("random error")).Times(1)
			},
			wantResCode: http.StatusInternalServerError,
		},
	}

	for _, tt := range tests {
		t.Run(tt.name, func(t *testing.T) {
			setup := setupTokensTest(t)
			testutils.AddRequestWithFormParamsToCtx(setup.testCtx, http.MethodDelete, nil)
			setup.testCtx.Request.Header.Set(authTokenHeader, testAuthToken)
			testutils.AddUrlParamsToCtx(setup.testCtx, map[string]string{"id": tt.tokenId})
			defer setup.ctrl.Finish()
			if tt.prep != nil {
				tt.prep(setup)
			}

			setup.router.DeleteServiceToken(setup.testCtx)

			assert.Equal(t, tt.wantResCode, setup.w.Code)
		})
	}
}<|MERGE_RESOLUTION|>--- conflicted
+++ resolved
@@ -2,6 +2,10 @@
 
 import (
 	"errors"
+	"net/http"
+	"net/http/httptest"
+	"testing"
+
 	"github.com/gin-gonic/gin"
 	"github.com/golang/mock/gomock"
 	"github.com/stretchr/testify/assert"
@@ -13,9 +17,6 @@
 	"github.com/unicsmcr/hs_auth/testutils"
 	"go.mongodb.org/mongo-driver/bson/primitive"
 	"go.uber.org/zap"
-	"net/http"
-	"net/http/httptest"
-	"testing"
 )
 
 var (
@@ -41,11 +42,7 @@
 
 	router := NewAPIV2Router(zap.NewNop(), &config.AppConfig{
 		AuthTokenLifetime: testAuthTokenLifetime,
-<<<<<<< HEAD
-	}, mockAuthorizer, nil, mockTService, mockTimeProvider)
-=======
-	}, mockAuthorizer, mockUService, nil, mockTimeProvider)
->>>>>>> 19d0dc56
+	}, mockAuthorizer, nil, nil, mockTService, mockTimeProvider)
 
 	w := httptest.NewRecorder()
 	testCtx, _ := gin.CreateTestContext(w)
