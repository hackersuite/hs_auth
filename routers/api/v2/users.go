package v2

import (
	"github.com/unicsmcr/hs_auth/utils/auth"
	"net/http"

	"github.com/gin-gonic/gin"
	"github.com/pkg/errors"
	"github.com/unicsmcr/hs_auth/authorization/v2/common"
	"github.com/unicsmcr/hs_auth/entities"
	"github.com/unicsmcr/hs_auth/routers/api/models"
	"github.com/unicsmcr/hs_auth/services"
	v1 "github.com/unicsmcr/hs_auth/utils/auth/common"
	"go.mongodb.org/mongo-driver/bson/primitive"
	"go.uber.org/zap"
<<<<<<< HEAD
	"net/http"
	"strconv"
=======
>>>>>>> be14e67d
)

// POST: /api/v2/users/login
// x-www-form-urlencoded
// Request:  email string
//           password string
// Response: token string
// Headers:  Authorization <- token
func (r *apiV2Router) Login(ctx *gin.Context) {
	var req struct {
		Email    string `form:"email"`
		Password string `form:"password"`
	}
	ctx.Bind(&req)

	if len(req.Email) == 0 {
		r.logger.Debug("email was not provided")
		models.SendAPIError(ctx, http.StatusBadRequest, "email must be provided")
		return
	}

	if len(req.Password) == 0 {
		r.logger.Debug("password was not provided")
		models.SendAPIError(ctx, http.StatusBadRequest, "password must be provided")
		return
	}

	user, err := r.userService.GetUserWithEmailAndPwd(ctx, req.Email, req.Password)
	if err != nil {
		switch errors.Cause(err) {
		case services.ErrNotFound:
			r.logger.Debug("user not found", zap.String("email", req.Email), zap.Error(err))
			models.SendAPIError(ctx, http.StatusUnauthorized, "user not found")
		default:
			r.logger.Error("could not fetch user", zap.Error(err))
			models.SendAPIError(ctx, http.StatusInternalServerError, "something went wrong")
		}
		return
	}

	token, err := r.authorizer.CreateUserToken(user.ID, r.cfg.AuthTokenLifetime+r.timeProvider.Now().Unix())
	if err != nil {
		r.logger.Error("could not create JWT", zap.Error(err))
		models.SendAPIError(ctx, http.StatusInternalServerError, "something went wrong")
		return
	}

	ctx.Header(authTokenHeader, token)
	ctx.JSON(http.StatusOK, loginRes{
		Token: token,
	})
}

// POST: /api/v2/users
// x-www-form-urlencoded
// Request:  name string
//           email string
//           password string
// Response:
func (r *apiV2Router) Register(ctx *gin.Context) {
	var req struct {
		Name     string `form:"name"`
		Email    string `form:"email"`
		Password string `form:"password"`
	}
	ctx.Bind(&req)

	if len(req.Name) == 0 || len(req.Email) == 0 || len(req.Password) == 0 {
		r.logger.Debug("one of name, email or password not specified", zap.String("name", req.Name), zap.String("email", req.Email), zap.Int("password length", len(req.Password)))
		models.SendAPIError(ctx, http.StatusBadRequest, "request must include the user's name, email and password")
		return
	}

	_, err := r.userService.CreateUser(ctx, req.Name, req.Email, req.Password)
	if err != nil {
		switch errors.Cause(err) {
		case services.ErrEmailTaken:
			r.logger.Debug("email taken", zap.String("email", req.Email), zap.Error(err))
			models.SendAPIError(ctx, http.StatusBadRequest, "user with given email already exists")
		default:
			r.logger.Error("could not create user", zap.Error(err))
			models.SendAPIError(ctx, http.StatusInternalServerError, "something went wrong")
		}
		return
	}

	// TODO: add email verification (https://github.com/unicsmcr/hs_auth/issues/87)

	ctx.Status(http.StatusOK)
}

// GET: /api/v2/users
// Response: users []entities.User
// Headers:  Authorization -> token
func (r *apiV2Router) GetUsers(ctx *gin.Context) {
	var (
		users []entities.User
		err   error
	)
	if ctx.Query("team") != "" {
		users, err = r.getTeamMembersCtxAware(ctx, ctx.Query("team"))
		if err == nil && len(users) == 0 {
			r.logger.Debug("team not found", zap.String("team id", ctx.Query("team")))
			models.SendAPIError(ctx, http.StatusNotFound, "team not found")
			return
		}
	} else {
		users, err = r.userService.GetUsers(ctx)
	}

	if err != nil {
		switch errors.Cause(err) {
		case common.ErrInvalidToken:
			r.logger.Debug("invalid token", zap.Error(err))
			r.HandleUnauthorized(ctx)
		case common.ErrInvalidTokenType:
			r.logger.Debug("invalid token type", zap.Error(err))
			models.SendAPIError(ctx, http.StatusBadRequest, "provided token is of invalid type for the requested operation")
		case services.ErrInvalidID:
			r.logger.Debug("invalid id", zap.Error(err))
			models.SendAPIError(ctx, http.StatusBadRequest, "invalid id")
		case services.ErrNotFound:
			r.logger.Debug("user not found", zap.Error(err))
			models.SendAPIError(ctx, http.StatusNotFound, "user not found")
		case services.ErrUserNotInTeam:
			r.logger.Debug("user is not in a team", zap.Error(err))
			models.SendAPIError(ctx, http.StatusBadRequest, "user not found")
		default:
			r.logger.Error("could not fetch user", zap.Error(err))
			models.SendAPIError(ctx, http.StatusInternalServerError, "something went wrong")
		}
		return
	}

	ctx.JSON(http.StatusOK, getUsersRes{Users: users})
}

// GET: /api/v2/users/(:id|me)
// Response: user entities.User
// Headers:  Authorization -> token
func (r *apiV2Router) GetUser(ctx *gin.Context) {
	var (
		user *entities.User
		err  error
	)
	user, err = r.getUserCtxAware(ctx, ctx.Param("id"))
	if err != nil {
		switch errors.Cause(err) {
		case common.ErrInvalidToken:
			r.logger.Debug("invalid token", zap.Error(err))
			r.HandleUnauthorized(ctx)
		case common.ErrInvalidTokenType:
			r.logger.Debug("invalid token type", zap.Error(err))
			models.SendAPIError(ctx, http.StatusBadRequest, "provided token is of invalid type for the requested operation")
		case services.ErrInvalidID:
			r.logger.Debug("invalid user id", zap.Error(err))
			models.SendAPIError(ctx, http.StatusBadRequest, "invalid user id")
		case services.ErrNotFound:
			r.logger.Debug("user not found", zap.Error(err))
			models.SendAPIError(ctx, http.StatusNotFound, "user not found")
		default:
			r.logger.Error("could not fetch user", zap.Error(err))
			models.SendAPIError(ctx, http.StatusInternalServerError, "something went wrong")
		}
		return
	}

	ctx.JSON(http.StatusOK, getUserRes{
		User: *user,
	})
}

<<<<<<< HEAD
// PUT: /api/v2/users/:id/role
// x-www-form-urlencoded
// Request:  role string
// Headers:  Authorization -> token
func (r *apiV2Router) SetRole(ctx *gin.Context) {
	var err error

	role := ctx.PostForm("role")
	if len(role) == 0 {
		r.logger.Debug("role not provided")
		models.SendAPIError(ctx, http.StatusBadRequest, "user role must be provided")
		return
	}

	// TODO: Replace auth level conversion once V1 is removed
	var authLevel v1.AuthLevel
	err = authLevel.UnmarshalJSON([]byte(strconv.Quote(role)))
	if err != nil {
		r.logger.Debug("invalid role", zap.Error(err))
		models.SendAPIError(ctx, http.StatusBadRequest, "role does not exist")
		return
	}

	err = r.userService.UpdateUserWithID(ctx, ctx.Param("id"), services.UserUpdateParams{
		entities.UserAuthLevel: authLevel,
	})
	if err != nil {
		switch err {
		case services.ErrInvalidID:
			r.logger.Debug("invalid user id")
			models.SendAPIError(ctx, http.StatusBadRequest, "invalid user id provided")
		case services.ErrNotFound:
			r.logger.Debug("user not found")
			models.SendAPIError(ctx, http.StatusNotFound, "user not found")
		default:
			r.logger.Error("could not update user with id", zap.Error(err))
			models.SendAPIError(ctx, http.StatusInternalServerError, "there was a problem when updating the user")
=======
// PUT: /api/v2/users/:id/team
// x-www-form-urlencoded
// Request:  team primitive.ObjectId
// Headers:  Authorization -> token
func (r *apiV2Router) SetTeam(ctx *gin.Context) {
	teamId := ctx.PostForm("team")
	if len(teamId) == 0 {
		r.logger.Debug("team id not provided")
		models.SendAPIError(ctx, http.StatusBadRequest, "team id must be provided")
		return
	}

	userId := ctx.Param("id")
	if userId == "me" {
		userIdObj, err := r.authorizer.GetUserIdFromToken(r.GetAuthToken(ctx))
		if err != nil {
			switch errors.Cause(err) {
			case v2.ErrInvalidToken:
				r.logger.Debug("invalid token", zap.Error(err))
				r.HandleUnauthorized(ctx)
			case v2.ErrInvalidTokenType:
				r.logger.Debug("invalid token type", zap.Error(err))
				models.SendAPIError(ctx, http.StatusBadRequest, "provided token is of invalid type for the requested operation")
			default:
				r.logger.Error("could not extract token type", zap.Error(err))
				models.SendAPIError(ctx, http.StatusInternalServerError, "something went wrong")
			}
			return
		}

		userId = userIdObj.Hex()
	}

	err := r.teamService.AddUserWithIDToTeamWithID(ctx, userId, teamId)
	if err != nil {
		switch errors.Cause(err) {
		case services.ErrInvalidID:
			r.logger.Debug("user or team id is invalid", zap.Error(err))
			models.SendAPIError(ctx, http.StatusBadRequest, "user or team id is invalid")
		case services.ErrNotFound:
			r.logger.Debug("user or team not found", zap.Error(err))
			models.SendAPIError(ctx, http.StatusNotFound, "user or team with given id not found")
		case services.ErrUserInTeam:
			r.logger.Debug("user is already in team", zap.Error(err))
			models.SendAPIError(ctx, http.StatusBadRequest, "user is already in a team")
		default:
			r.logger.Error("could not add user to team", zap.Error(err))
			models.SendAPIError(ctx, http.StatusInternalServerError, "something went wrong")
		}
		return
	}

	ctx.Status(http.StatusNoContent)
}

// DELETE: /api/v2/users/:id/team
// x-www-form-urlencoded
// Headers:  Authorization -> token
func (r *apiV2Router) RemoveFromTeam(ctx *gin.Context) {
	userId := ctx.Param("id")
	if userId == "me" {
		userIdObj, err := r.authorizer.GetUserIdFromToken(r.GetAuthToken(ctx))
		if err != nil {
			switch errors.Cause(err) {
			case v2.ErrInvalidToken:
				r.logger.Debug("invalid token", zap.Error(err))
				r.HandleUnauthorized(ctx)
			case v2.ErrInvalidTokenType:
				r.logger.Debug("invalid token type", zap.Error(err))
				models.SendAPIError(ctx, http.StatusBadRequest, "provided token is of invalid type for the requested operation")
			default:
				r.logger.Error("could not extract token type", zap.Error(err))
				models.SendAPIError(ctx, http.StatusInternalServerError, "something went wrong")
			}
			return
		}

		userId = userIdObj.Hex()
	}

	err := r.teamService.RemoveUserWithIDFromTheirTeam(ctx, userId)
	if err != nil {
		switch errors.Cause(err) {
		case services.ErrInvalidID:
			r.logger.Debug("user id is invalid", zap.Error(err))
			models.SendAPIError(ctx, http.StatusBadRequest, "user id is invalid")
		case services.ErrNotFound:
			r.logger.Debug("user or team not found", zap.Error(err))
			models.SendAPIError(ctx, http.StatusNotFound, "user or team with given id not found")
		case services.ErrUserNotInTeam:
			r.logger.Debug("user is not in a team", zap.Error(err))
			models.SendAPIError(ctx, http.StatusBadRequest, "user is not in a team")
		default:
			r.logger.Error("could not add user to team", zap.Error(err))
			models.SendAPIError(ctx, http.StatusInternalServerError, "something went wrong")
		}
		return
	}

	ctx.Status(http.StatusNoContent)
}

// PUT: /api/v2/users/(:id|me)/password
// x-www-form-urlencoded
// Request:  password string
// Response:
// Headers:  Authorization -> token
func (r *apiV2Router) SetPassword(ctx *gin.Context) {
	var req struct {
		Password string `form:"password"`
	}
	_ = ctx.Bind(&req)
	if len(req.Password) == 0 {
		r.logger.Debug("password not specified", zap.Int("password length", len(req.Password)))
		models.SendAPIError(ctx, http.StatusBadRequest, "request must include the new password")
		return
	}

	userId := ctx.Param("id")
	if userId == "me" {
		userIdObj, err := r.authorizer.GetUserIdFromToken(r.GetAuthToken(ctx))
		if err != nil {
			switch errors.Cause(err) {
			case v2.ErrInvalidToken:
				r.logger.Debug("invalid token", zap.Error(err))
				r.HandleUnauthorized(ctx)
			case v2.ErrInvalidTokenType:
				r.logger.Debug("invalid token type", zap.Error(err))
				models.SendAPIError(ctx, http.StatusBadRequest, "provided token is of invalid type for the requested operation")
			default:
				r.logger.Error("could not extract token type", zap.Error(err))
				models.SendAPIError(ctx, http.StatusInternalServerError, "something went wrong")
			}
			return
		}
		userId = userIdObj.Hex()
	}

	pwdHash, err := auth.GetHashForPassword(req.Password)
	if err != nil {
		r.logger.Error("failed to hash password", zap.Error(err))
		models.SendAPIError(ctx, http.StatusInternalServerError, "something went wrong")
		return
	}

	err = r.userService.UpdateUserWithID(ctx, userId, services.UserUpdateParams{
		entities.UserPassword: pwdHash,
	})
	if err != nil {
		switch errors.Cause(err) {
		case services.ErrInvalidID:
			r.logger.Debug("invalid user id", zap.Error(err))
			models.SendAPIError(ctx, http.StatusBadRequest, "invalid user id")
		case services.ErrNotFound:
			r.logger.Debug("user not found", zap.Error(err))
			models.SendAPIError(ctx, http.StatusNotFound, "user does not exist")
		default:
			r.logger.Error("could not update user", zap.Error(err))
			models.SendAPIError(ctx, http.StatusInternalServerError, "something went wrong")
		}
		return
	}

	ctx.Status(http.StatusOK)
}

// GET: /api/v2/users/(:id|me)/password/resetEmail
// Response:
// Headers:  Authorization -> token
func (r *apiV2Router) GetPasswordResetEmail(ctx *gin.Context) {
	user, err := r.getUserCtxAware(ctx, ctx.Param("id"))
	if err != nil {
		switch errors.Cause(err) {
		case v2.ErrInvalidToken:
			r.logger.Debug("invalid token", zap.Error(err))
			r.HandleUnauthorized(ctx)
		case v2.ErrInvalidTokenType:
			r.logger.Debug("invalid token type", zap.Error(err))
			models.SendAPIError(ctx, http.StatusBadRequest, "provided token is of invalid type for the requested operation")
		case services.ErrInvalidID:
			r.logger.Debug("invalid user id", zap.Error(err))
			models.SendAPIError(ctx, http.StatusBadRequest, "invalid user id")
		case services.ErrNotFound:
			r.logger.Debug("user not found", zap.Error(err))
			models.SendAPIError(ctx, http.StatusNotFound, "user not found")
		default:
			r.logger.Error("could not fetch user", zap.Error(err))
			models.SendAPIError(ctx, http.StatusInternalServerError, "something went wrong")
>>>>>>> be14e67d
		}
		return
	}

<<<<<<< HEAD
	ctx.Status(http.StatusNoContent)
=======
	// TODO: Update email service to use Auth V2 (see https://github.com/unicsmcr/hs_auth/issues/107)
	err = r.emailService.SendPasswordResetEmail(*user)
	if err != nil {
		r.logger.Error("could not send password reset email", zap.Error(err))
		models.SendAPIError(ctx, http.StatusInternalServerError, "something went wrong")
	}

	ctx.Status(http.StatusOK)
>>>>>>> be14e67d
}

// getUserCtxAware fetches user with the given id. If id is "me", getUserCtxAware tries to extract the user from the ctx
func (r *apiV2Router) getUserCtxAware(ctx *gin.Context, userId string) (*entities.User, error) {
	if userId == "me" {
		token := r.GetAuthToken(ctx)
		userIdObj, err := r.authorizer.GetUserIdFromToken(token)
		if err != nil {
			return nil, errors.Wrap(err, "could not extract user id from auth token")
		}

		userId = userIdObj.Hex()
	}

	user, err := r.userService.GetUserWithID(ctx, userId)
	if err != nil {
		return nil, errors.Wrap(err, "could not fetch user")
	}

	return user, nil
}

// getTeamMembersCtxAware fetches team members for team with the given id.
// If id is "me", getTeamMembersCtxAware tries to extract the team from the ctx
func (r *apiV2Router) getTeamMembersCtxAware(ctx *gin.Context, teamId string) ([]entities.User, error) {
	var (
		members []entities.User
		err     error
	)
	if teamId == "me" {
		token := r.GetAuthToken(ctx)
		var userIdObj primitive.ObjectID
		userIdObj, err = r.authorizer.GetUserIdFromToken(token)
		if err != nil {
			return nil, errors.Wrap(err, "could not extract user id from auth token")
		}

		members, err = r.userService.GetTeamMembersForUserWithID(ctx, userIdObj.Hex())
	} else {
		members, err = r.userService.GetUsersWithTeam(ctx, teamId)
	}

	if err != nil {
		return nil, errors.Wrap(err, "could not fetch team members")
	}

	return members, nil
}<|MERGE_RESOLUTION|>--- conflicted
+++ resolved
@@ -1,8 +1,11 @@
 package v2
 
 import (
+	v1 "github.com/unicsmcr/hs_auth/utils/auth/common"
+	"net/http"
+	"strconv"
+
 	"github.com/unicsmcr/hs_auth/utils/auth"
-	"net/http"
 
 	"github.com/gin-gonic/gin"
 	"github.com/pkg/errors"
@@ -10,14 +13,8 @@
 	"github.com/unicsmcr/hs_auth/entities"
 	"github.com/unicsmcr/hs_auth/routers/api/models"
 	"github.com/unicsmcr/hs_auth/services"
-	v1 "github.com/unicsmcr/hs_auth/utils/auth/common"
 	"go.mongodb.org/mongo-driver/bson/primitive"
 	"go.uber.org/zap"
-<<<<<<< HEAD
-	"net/http"
-	"strconv"
-=======
->>>>>>> be14e67d
 )
 
 // POST: /api/v2/users/login
@@ -31,7 +28,7 @@
 		Email    string `form:"email"`
 		Password string `form:"password"`
 	}
-	ctx.Bind(&req)
+	_ = ctx.Bind(&req)
 
 	if len(req.Email) == 0 {
 		r.logger.Debug("email was not provided")
@@ -83,7 +80,7 @@
 		Email    string `form:"email"`
 		Password string `form:"password"`
 	}
-	ctx.Bind(&req)
+	_ = ctx.Bind(&req)
 
 	if len(req.Name) == 0 || len(req.Email) == 0 || len(req.Password) == 0 {
 		r.logger.Debug("one of name, email or password not specified", zap.String("name", req.Name), zap.String("email", req.Email), zap.Int("password length", len(req.Password)))
@@ -190,45 +187,6 @@
 	})
 }
 
-<<<<<<< HEAD
-// PUT: /api/v2/users/:id/role
-// x-www-form-urlencoded
-// Request:  role string
-// Headers:  Authorization -> token
-func (r *apiV2Router) SetRole(ctx *gin.Context) {
-	var err error
-
-	role := ctx.PostForm("role")
-	if len(role) == 0 {
-		r.logger.Debug("role not provided")
-		models.SendAPIError(ctx, http.StatusBadRequest, "user role must be provided")
-		return
-	}
-
-	// TODO: Replace auth level conversion once V1 is removed
-	var authLevel v1.AuthLevel
-	err = authLevel.UnmarshalJSON([]byte(strconv.Quote(role)))
-	if err != nil {
-		r.logger.Debug("invalid role", zap.Error(err))
-		models.SendAPIError(ctx, http.StatusBadRequest, "role does not exist")
-		return
-	}
-
-	err = r.userService.UpdateUserWithID(ctx, ctx.Param("id"), services.UserUpdateParams{
-		entities.UserAuthLevel: authLevel,
-	})
-	if err != nil {
-		switch err {
-		case services.ErrInvalidID:
-			r.logger.Debug("invalid user id")
-			models.SendAPIError(ctx, http.StatusBadRequest, "invalid user id provided")
-		case services.ErrNotFound:
-			r.logger.Debug("user not found")
-			models.SendAPIError(ctx, http.StatusNotFound, "user not found")
-		default:
-			r.logger.Error("could not update user with id", zap.Error(err))
-			models.SendAPIError(ctx, http.StatusInternalServerError, "there was a problem when updating the user")
-=======
 // PUT: /api/v2/users/:id/team
 // x-www-form-urlencoded
 // Request:  team primitive.ObjectId
@@ -246,10 +204,10 @@
 		userIdObj, err := r.authorizer.GetUserIdFromToken(r.GetAuthToken(ctx))
 		if err != nil {
 			switch errors.Cause(err) {
-			case v2.ErrInvalidToken:
+			case common.ErrInvalidToken:
 				r.logger.Debug("invalid token", zap.Error(err))
 				r.HandleUnauthorized(ctx)
-			case v2.ErrInvalidTokenType:
+			case common.ErrInvalidTokenType:
 				r.logger.Debug("invalid token type", zap.Error(err))
 				models.SendAPIError(ctx, http.StatusBadRequest, "provided token is of invalid type for the requested operation")
 			default:
@@ -293,10 +251,10 @@
 		userIdObj, err := r.authorizer.GetUserIdFromToken(r.GetAuthToken(ctx))
 		if err != nil {
 			switch errors.Cause(err) {
-			case v2.ErrInvalidToken:
+			case common.ErrInvalidToken:
 				r.logger.Debug("invalid token", zap.Error(err))
 				r.HandleUnauthorized(ctx)
-			case v2.ErrInvalidTokenType:
+			case common.ErrInvalidTokenType:
 				r.logger.Debug("invalid token type", zap.Error(err))
 				models.SendAPIError(ctx, http.StatusBadRequest, "provided token is of invalid type for the requested operation")
 			default:
@@ -352,10 +310,10 @@
 		userIdObj, err := r.authorizer.GetUserIdFromToken(r.GetAuthToken(ctx))
 		if err != nil {
 			switch errors.Cause(err) {
-			case v2.ErrInvalidToken:
+			case common.ErrInvalidToken:
 				r.logger.Debug("invalid token", zap.Error(err))
 				r.HandleUnauthorized(ctx)
-			case v2.ErrInvalidTokenType:
+			case common.ErrInvalidTokenType:
 				r.logger.Debug("invalid token type", zap.Error(err))
 				models.SendAPIError(ctx, http.StatusBadRequest, "provided token is of invalid type for the requested operation")
 			default:
@@ -402,10 +360,10 @@
 	user, err := r.getUserCtxAware(ctx, ctx.Param("id"))
 	if err != nil {
 		switch errors.Cause(err) {
-		case v2.ErrInvalidToken:
+		case common.ErrInvalidToken:
 			r.logger.Debug("invalid token", zap.Error(err))
 			r.HandleUnauthorized(ctx)
-		case v2.ErrInvalidTokenType:
+		case common.ErrInvalidTokenType:
 			r.logger.Debug("invalid token type", zap.Error(err))
 			models.SendAPIError(ctx, http.StatusBadRequest, "provided token is of invalid type for the requested operation")
 		case services.ErrInvalidID:
@@ -417,14 +375,10 @@
 		default:
 			r.logger.Error("could not fetch user", zap.Error(err))
 			models.SendAPIError(ctx, http.StatusInternalServerError, "something went wrong")
->>>>>>> be14e67d
-		}
-		return
-	}
-
-<<<<<<< HEAD
-	ctx.Status(http.StatusNoContent)
-=======
+		}
+		return
+	}
+
 	// TODO: Update email service to use Auth V2 (see https://github.com/unicsmcr/hs_auth/issues/107)
 	err = r.emailService.SendPasswordResetEmail(*user)
 	if err != nil {
@@ -433,7 +387,50 @@
 	}
 
 	ctx.Status(http.StatusOK)
->>>>>>> be14e67d
+}
+
+// PUT: /api/v2/users/:id/role
+// x-www-form-urlencoded
+// Request:  role string
+// Headers:  Authorization -> token
+func (r *apiV2Router) SetRole(ctx *gin.Context) {
+	var err error
+
+	role := ctx.PostForm("role")
+	if len(role) == 0 {
+		r.logger.Debug("role not provided")
+		models.SendAPIError(ctx, http.StatusBadRequest, "user role must be provided")
+		return
+	}
+
+	// TODO: Replace auth level conversion once V1 is removed
+	var authLevel v1.AuthLevel
+	err = authLevel.UnmarshalJSON([]byte(strconv.Quote(role)))
+	if err != nil {
+		r.logger.Debug("invalid role", zap.Error(err))
+		models.SendAPIError(ctx, http.StatusBadRequest, "role does not exist")
+		return
+	}
+
+	err = r.userService.UpdateUserWithID(ctx, ctx.Param("id"), services.UserUpdateParams{
+		entities.UserAuthLevel: authLevel,
+	})
+	if err != nil {
+		switch err {
+		case services.ErrInvalidID:
+			r.logger.Debug("invalid user id")
+			models.SendAPIError(ctx, http.StatusBadRequest, "invalid user id provided")
+		case services.ErrNotFound:
+			r.logger.Debug("user not found")
+			models.SendAPIError(ctx, http.StatusNotFound, "user not found")
+		default:
+			r.logger.Error("could not update user with id", zap.Error(err))
+			models.SendAPIError(ctx, http.StatusInternalServerError, "there was a problem when updating the user")
+		}
+		return
+	}
+
+	ctx.Status(http.StatusNoContent)
 }
 
 // getUserCtxAware fetches user with the given id. If id is "me", getUserCtxAware tries to extract the user from the ctx
