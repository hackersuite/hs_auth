package v2

import (
	"github.com/gin-gonic/gin"
	"github.com/pkg/errors"
	v2 "github.com/unicsmcr/hs_auth/authorization/v2"
	"github.com/unicsmcr/hs_auth/entities"
	"github.com/unicsmcr/hs_auth/routers/api/models"
	"github.com/unicsmcr/hs_auth/services"
	"go.mongodb.org/mongo-driver/bson/primitive"
	"go.uber.org/zap"
	"net/http"
)

// POST: /api/v2/users/login
// x-www-form-urlencoded
// Request:  email string
//           password string
// Response: token string
// Headers:  Authorization <- token
func (r *apiV2Router) Login(ctx *gin.Context) {
	var req struct {
		Email    string `form:"email"`
		Password string `form:"password"`
	}
	ctx.Bind(&req)

	if len(req.Email) == 0 {
		r.logger.Debug("email was not provided")
		models.SendAPIError(ctx, http.StatusBadRequest, "email must be provided")
		return
	}

	if len(req.Password) == 0 {
		r.logger.Debug("password was not provided")
		models.SendAPIError(ctx, http.StatusBadRequest, "password must be provided")
		return
	}

	user, err := r.userService.GetUserWithEmailAndPwd(ctx, req.Email, req.Password)
	if err != nil {
		switch errors.Cause(err) {
		case services.ErrNotFound:
			r.logger.Debug("user not found", zap.String("email", req.Email), zap.Error(err))
			models.SendAPIError(ctx, http.StatusUnauthorized, "user not found")
		default:
			r.logger.Error("could not fetch user", zap.Error(err))
			models.SendAPIError(ctx, http.StatusInternalServerError, "something went wrong")
		}
		return
	}

	token, err := r.authorizer.CreateUserToken(user.ID, r.cfg.AuthTokenLifetime+r.timeProvider.Now().Unix())
	if err != nil {
		r.logger.Error("could not create JWT", zap.Error(err))
		models.SendAPIError(ctx, http.StatusInternalServerError, "something went wrong")
		return
	}

	ctx.Header(authTokenHeader, token)
	ctx.JSON(http.StatusOK, loginRes{
		Token: token,
	})
}

// POST: /api/v2/users
// x-www-form-urlencoded
// Request:  name string
//           email string
//           password string
// Response:
func (r *apiV2Router) Register(ctx *gin.Context) {
	var req struct {
		Name     string `form:"name"`
		Email    string `form:"email"`
		Password string `form:"password"`
	}
	ctx.Bind(&req)

	if len(req.Name) == 0 || len(req.Email) == 0 || len(req.Password) == 0 {
		r.logger.Debug("one of name, email or password not specified", zap.String("name", req.Name), zap.String("email", req.Email), zap.Int("password length", len(req.Password)))
		models.SendAPIError(ctx, http.StatusBadRequest, "request must include the user's name, email and password")
		return
	}

	_, err := r.userService.CreateUser(ctx, req.Name, req.Email, req.Password)
	if err != nil {
		switch errors.Cause(err) {
		case services.ErrEmailTaken:
			r.logger.Debug("email taken", zap.String("email", req.Email), zap.Error(err))
			models.SendAPIError(ctx, http.StatusBadRequest, "user with given email already exists")
		default:
			r.logger.Error("could not create user", zap.Error(err))
			models.SendAPIError(ctx, http.StatusInternalServerError, "something went wrong")
		}
		return
	}

	// TODO: add email verification (https://github.com/unicsmcr/hs_auth/issues/87)

	ctx.Status(http.StatusOK)
}

// GET: /api/v2/users
// Response: users []entities.User
// Headers:  Authorization -> token
func (r *apiV2Router) GetUsers(ctx *gin.Context) {
	var (
		users []entities.User
		err   error
	)
	if ctx.Query("team") != "" {
		// TODO: https://github.com/unicsmcr/hs_auth/issues/68
		users, err = r.getTeamMembersCtxAware(ctx, ctx.Query("team"))
	} else {
		users, err = r.userService.GetUsers(ctx)
	}

	if err != nil {
		switch errors.Cause(err) {
		case v2.ErrInvalidToken:
			r.logger.Debug("invalid token", zap.Error(err))
			r.HandleUnauthorized(ctx)
		case v2.ErrInvalidTokenType:
			r.logger.Debug("invalid token type", zap.Error(err))
			models.SendAPIError(ctx, http.StatusBadRequest, "provided token is of invalid type for the requested operation")
		case services.ErrInvalidID:
			r.logger.Debug("invalid id", zap.Error(err))
			models.SendAPIError(ctx, http.StatusBadRequest, "invalid id")
		case services.ErrNotFound:
			r.logger.Debug("user not found", zap.Error(err))
			models.SendAPIError(ctx, http.StatusNotFound, "user not found")
		case services.ErrUserNotInTeam:
			r.logger.Debug("user is not in a team", zap.Error(err))
			models.SendAPIError(ctx, http.StatusBadRequest, "user not found")
		default:
			r.logger.Error("could not fetch user", zap.Error(err))
			models.SendAPIError(ctx, http.StatusInternalServerError, "something went wrong")
		}
		return
	}

	ctx.JSON(http.StatusOK, getUsersRes{Users: users})
}

// GET: /api/v2/users/(:id|me)
// Response: user entities.User
// Headers:  Authorization -> token
func (r *apiV2Router) GetUser(ctx *gin.Context) {
	var (
		user *entities.User
		err  error
	)
	user, err = r.getUserCtxAware(ctx, ctx.Param("id"))
	if err != nil {
		switch errors.Cause(err) {
		case v2.ErrInvalidToken:
			r.logger.Debug("invalid token", zap.Error(err))
			r.HandleUnauthorized(ctx)
		case v2.ErrInvalidTokenType:
			r.logger.Debug("invalid token type", zap.Error(err))
			models.SendAPIError(ctx, http.StatusBadRequest, "provided token is of invalid type for the requested operation")
		case services.ErrInvalidID:
			r.logger.Debug("invalid user id", zap.Error(err))
			models.SendAPIError(ctx, http.StatusBadRequest, "invalid user id")
		case services.ErrNotFound:
			r.logger.Debug("user not found", zap.Error(err))
			models.SendAPIError(ctx, http.StatusNotFound, "user not found")
		default:
			r.logger.Error("could not fetch user", zap.Error(err))
			models.SendAPIError(ctx, http.StatusInternalServerError, "something went wrong")
		}
		return
	}

	ctx.JSON(http.StatusOK, getUserRes{
		User: *user,
	})
}

<<<<<<< HEAD
// PUT: /api/v2/users/(:id|me)/password
// x-www-form-urlencoded
// Request:  password string
// Response:
// Headers:  Authorization -> token
func (r *apiV2Router) SetPassword(ctx *gin.Context) {
	var req struct {
		Password string `form:"password"`
	}
	_ = ctx.Bind(&req)
	if len(req.Password) == 0 {
		r.logger.Debug("password not specified", zap.Int("password length", len(req.Password)))
		models.SendAPIError(ctx, http.StatusBadRequest, "request must include the new password")
		return
	}

	user, err := r.getUserCtxAware(ctx, ctx.Param("id"))
	if err != nil {
		switch errors.Cause(err) {
		case v2.ErrInvalidToken:
			r.logger.Debug("invalid token", zap.Error(err))
			r.HandleUnauthorized(ctx)
		case v2.ErrInvalidTokenType:
			r.logger.Debug("invalid token type", zap.Error(err))
			models.SendAPIError(ctx, http.StatusBadRequest, "provided token is of invalid type for the requested operation")
		case services.ErrInvalidID:
			r.logger.Debug("invalid user id", zap.Error(err))
			models.SendAPIError(ctx, http.StatusBadRequest, "invalid user id")
		case services.ErrNotFound:
			r.logger.Debug("user not found", zap.Error(err))
			models.SendAPIError(ctx, http.StatusNotFound, "user not found")
		default:
			r.logger.Error("could not fetch user", zap.Error(err))
			models.SendAPIError(ctx, http.StatusInternalServerError, "something went wrong")
		}
		return
	}

	err = r.userService.ResetPasswordForUserWithIDAndEmail(ctx, user.ID.Hex(), user.Email, req.Password)
	if err != nil {
		switch errors.Cause(err) {
		case services.ErrInvalidID:
			r.logger.Debug("invalid user id", zap.Error(err))
			models.SendAPIError(ctx, http.StatusBadRequest, "invalid user id")
		case services.ErrNotFound:
			r.logger.Debug("user not found", zap.Error(err))
			models.SendAPIError(ctx, http.StatusNotFound, "user does not exist")
		default:
			r.logger.Error("could not update user", zap.Error(err))
			models.SendAPIError(ctx, http.StatusInternalServerError, "something went wrong")
		}
	}

	ctx.Status(http.StatusOK)
}

// GET: /api/v2/users/(:id|me)/password/resetEmail
// Response:
// Headers:  Authorization -> token
func (r *apiV2Router) GetPasswordResetEmail(ctx *gin.Context) {
	user, err := r.getUserCtxAware(ctx, ctx.Param("id"))
	if err != nil {
		switch errors.Cause(err) {
		case v2.ErrInvalidToken:
			r.logger.Debug("invalid token", zap.Error(err))
			r.HandleUnauthorized(ctx)
		case v2.ErrInvalidTokenType:
			r.logger.Debug("invalid token type", zap.Error(err))
			models.SendAPIError(ctx, http.StatusBadRequest, "provided token is of invalid type for the requested operation")
		case services.ErrInvalidID:
			r.logger.Debug("invalid user id", zap.Error(err))
			models.SendAPIError(ctx, http.StatusBadRequest, "invalid user id")
		case services.ErrNotFound:
			r.logger.Debug("user not found", zap.Error(err))
			models.SendAPIError(ctx, http.StatusNotFound, "user not found")
		default:
			r.logger.Error("could not fetch user", zap.Error(err))
=======
// PUT: /api/v2/users/:id/team
// x-www-form-urlencoded
// Request:  team primitive.ObjectId
// Headers:  Authorization -> token
func (r *apiV2Router) SetTeam(ctx *gin.Context) {
	teamId := ctx.PostForm("team")
	if len(teamId) == 0 {
		r.logger.Debug("team id not provided")
		models.SendAPIError(ctx, http.StatusBadRequest, "team id must be provided")
		return
	}

	userId := ctx.Param("id")
	if userId == "me" {
		userIdObj, err := r.authorizer.GetUserIdFromToken(r.GetAuthToken(ctx))
		if err != nil {
			switch errors.Cause(err) {
			case v2.ErrInvalidToken:
				r.logger.Debug("invalid token", zap.Error(err))
				r.HandleUnauthorized(ctx)
			case v2.ErrInvalidTokenType:
				r.logger.Debug("invalid token type", zap.Error(err))
				models.SendAPIError(ctx, http.StatusBadRequest, "provided token is of invalid type for the requested operation")
			default:
				r.logger.Error("could not extract token type", zap.Error(err))
				models.SendAPIError(ctx, http.StatusInternalServerError, "something went wrong")
			}
			return
		}

		userId = userIdObj.Hex()
	}

	err := r.teamService.AddUserWithIDToTeamWithID(ctx, userId, teamId)
	if err != nil {
		switch errors.Cause(err) {
		case services.ErrInvalidID:
			r.logger.Debug("user or team id is invalid", zap.Error(err))
			models.SendAPIError(ctx, http.StatusBadRequest, "user or team id is invalid")
		case services.ErrNotFound:
			r.logger.Debug("user or team not found", zap.Error(err))
			models.SendAPIError(ctx, http.StatusNotFound, "user or team with given id not found")
		case services.ErrUserInTeam:
			r.logger.Debug("user is already in team", zap.Error(err))
			models.SendAPIError(ctx, http.StatusBadRequest, "user is already in a team")
		default:
			r.logger.Error("could not add user to team", zap.Error(err))
			models.SendAPIError(ctx, http.StatusInternalServerError, "something went wrong")
		}
		return
	}

	ctx.Status(http.StatusNoContent)
}

// DELETE: /api/v2/users/:id/team
// x-www-form-urlencoded
// Headers:  Authorization -> token
func (r *apiV2Router) RemoveFromTeam(ctx *gin.Context) {
	userId := ctx.Param("id")
	if userId == "me" {
		userIdObj, err := r.authorizer.GetUserIdFromToken(r.GetAuthToken(ctx))
		if err != nil {
			switch errors.Cause(err) {
			case v2.ErrInvalidToken:
				r.logger.Debug("invalid token", zap.Error(err))
				r.HandleUnauthorized(ctx)
			case v2.ErrInvalidTokenType:
				r.logger.Debug("invalid token type", zap.Error(err))
				models.SendAPIError(ctx, http.StatusBadRequest, "provided token is of invalid type for the requested operation")
			default:
				r.logger.Error("could not extract token type", zap.Error(err))
				models.SendAPIError(ctx, http.StatusInternalServerError, "something went wrong")
			}
			return
		}

		userId = userIdObj.Hex()
	}

	err := r.teamService.RemoveUserWithIDFromTheirTeam(ctx, userId)
	if err != nil {
		switch errors.Cause(err) {
		case services.ErrInvalidID:
			r.logger.Debug("user id is invalid", zap.Error(err))
			models.SendAPIError(ctx, http.StatusBadRequest, "user id is invalid")
		case services.ErrNotFound:
			r.logger.Debug("user or team not found", zap.Error(err))
			models.SendAPIError(ctx, http.StatusNotFound, "user or team with given id not found")
		case services.ErrUserNotInTeam:
			r.logger.Debug("user is not in a team", zap.Error(err))
			models.SendAPIError(ctx, http.StatusBadRequest, "user is not in a team")
		default:
			r.logger.Error("could not add user to team", zap.Error(err))
>>>>>>> f4b48b62
			models.SendAPIError(ctx, http.StatusInternalServerError, "something went wrong")
		}
		return
	}

<<<<<<< HEAD
	err = r.emailService.SendPasswordResetEmail(*user)
	if err != nil {
		r.logger.Error("could not send password reset email", zap.Error(err))
		models.SendAPIError(ctx, http.StatusInternalServerError, "something went wrong")
	}

	ctx.Status(http.StatusOK)
=======
	ctx.Status(http.StatusNoContent)
>>>>>>> f4b48b62
}

// getUserCtxAware fetches user with the given id. If id is "me", getUserCtxAware tries to extract the user from the ctx
func (r *apiV2Router) getUserCtxAware(ctx *gin.Context, userId string) (*entities.User, error) {
	if userId == "me" {
		token := r.GetAuthToken(ctx)
		userIdObj, err := r.authorizer.GetUserIdFromToken(token)
		if err != nil {
			return nil, errors.Wrap(err, "could not extract user id from auth token")
		}

		userId = userIdObj.Hex()
	}

	user, err := r.userService.GetUserWithID(ctx, userId)
	if err != nil {
		return nil, errors.Wrap(err, "could not fetch user")
	}

	return user, nil
}

// getTeamMembersCtxAware fetches team members for team with the given id.
// If id is "me", getTeamMembersCtxAware tries to extract the team from the ctx
func (r *apiV2Router) getTeamMembersCtxAware(ctx *gin.Context, teamId string) ([]entities.User, error) {
	var (
		members []entities.User
		err     error
	)
	if teamId == "me" {
		token := r.GetAuthToken(ctx)
		var userIdObj primitive.ObjectID
		userIdObj, err = r.authorizer.GetUserIdFromToken(token)
		if err != nil {
			return nil, errors.Wrap(err, "could not extract user id from auth token")
		}

		members, err = r.userService.GetTeamMembersForUserWithID(ctx, userIdObj.Hex())
	} else {
		members, err = r.userService.GetUsersWithTeam(ctx, teamId)
	}

	if err != nil {
		return nil, errors.Wrap(err, "could not fetch team members")
	}

	return members, nil
}<|MERGE_RESOLUTION|>--- conflicted
+++ resolved
@@ -1,6 +1,8 @@
 package v2
 
 import (
+	"net/http"
+
 	"github.com/gin-gonic/gin"
 	"github.com/pkg/errors"
 	v2 "github.com/unicsmcr/hs_auth/authorization/v2"
@@ -9,7 +11,6 @@
 	"github.com/unicsmcr/hs_auth/services"
 	"go.mongodb.org/mongo-driver/bson/primitive"
 	"go.uber.org/zap"
-	"net/http"
 )
 
 // POST: /api/v2/users/login
@@ -178,85 +179,6 @@
 	})
 }
 
-<<<<<<< HEAD
-// PUT: /api/v2/users/(:id|me)/password
-// x-www-form-urlencoded
-// Request:  password string
-// Response:
-// Headers:  Authorization -> token
-func (r *apiV2Router) SetPassword(ctx *gin.Context) {
-	var req struct {
-		Password string `form:"password"`
-	}
-	_ = ctx.Bind(&req)
-	if len(req.Password) == 0 {
-		r.logger.Debug("password not specified", zap.Int("password length", len(req.Password)))
-		models.SendAPIError(ctx, http.StatusBadRequest, "request must include the new password")
-		return
-	}
-
-	user, err := r.getUserCtxAware(ctx, ctx.Param("id"))
-	if err != nil {
-		switch errors.Cause(err) {
-		case v2.ErrInvalidToken:
-			r.logger.Debug("invalid token", zap.Error(err))
-			r.HandleUnauthorized(ctx)
-		case v2.ErrInvalidTokenType:
-			r.logger.Debug("invalid token type", zap.Error(err))
-			models.SendAPIError(ctx, http.StatusBadRequest, "provided token is of invalid type for the requested operation")
-		case services.ErrInvalidID:
-			r.logger.Debug("invalid user id", zap.Error(err))
-			models.SendAPIError(ctx, http.StatusBadRequest, "invalid user id")
-		case services.ErrNotFound:
-			r.logger.Debug("user not found", zap.Error(err))
-			models.SendAPIError(ctx, http.StatusNotFound, "user not found")
-		default:
-			r.logger.Error("could not fetch user", zap.Error(err))
-			models.SendAPIError(ctx, http.StatusInternalServerError, "something went wrong")
-		}
-		return
-	}
-
-	err = r.userService.ResetPasswordForUserWithIDAndEmail(ctx, user.ID.Hex(), user.Email, req.Password)
-	if err != nil {
-		switch errors.Cause(err) {
-		case services.ErrInvalidID:
-			r.logger.Debug("invalid user id", zap.Error(err))
-			models.SendAPIError(ctx, http.StatusBadRequest, "invalid user id")
-		case services.ErrNotFound:
-			r.logger.Debug("user not found", zap.Error(err))
-			models.SendAPIError(ctx, http.StatusNotFound, "user does not exist")
-		default:
-			r.logger.Error("could not update user", zap.Error(err))
-			models.SendAPIError(ctx, http.StatusInternalServerError, "something went wrong")
-		}
-	}
-
-	ctx.Status(http.StatusOK)
-}
-
-// GET: /api/v2/users/(:id|me)/password/resetEmail
-// Response:
-// Headers:  Authorization -> token
-func (r *apiV2Router) GetPasswordResetEmail(ctx *gin.Context) {
-	user, err := r.getUserCtxAware(ctx, ctx.Param("id"))
-	if err != nil {
-		switch errors.Cause(err) {
-		case v2.ErrInvalidToken:
-			r.logger.Debug("invalid token", zap.Error(err))
-			r.HandleUnauthorized(ctx)
-		case v2.ErrInvalidTokenType:
-			r.logger.Debug("invalid token type", zap.Error(err))
-			models.SendAPIError(ctx, http.StatusBadRequest, "provided token is of invalid type for the requested operation")
-		case services.ErrInvalidID:
-			r.logger.Debug("invalid user id", zap.Error(err))
-			models.SendAPIError(ctx, http.StatusBadRequest, "invalid user id")
-		case services.ErrNotFound:
-			r.logger.Debug("user not found", zap.Error(err))
-			models.SendAPIError(ctx, http.StatusNotFound, "user not found")
-		default:
-			r.logger.Error("could not fetch user", zap.Error(err))
-=======
 // PUT: /api/v2/users/:id/team
 // x-www-form-urlencoded
 // Request:  team primitive.ObjectId
@@ -351,13 +273,96 @@
 			models.SendAPIError(ctx, http.StatusBadRequest, "user is not in a team")
 		default:
 			r.logger.Error("could not add user to team", zap.Error(err))
->>>>>>> f4b48b62
-			models.SendAPIError(ctx, http.StatusInternalServerError, "something went wrong")
-		}
-		return
-	}
-
-<<<<<<< HEAD
+			models.SendAPIError(ctx, http.StatusInternalServerError, "something went wrong")
+		}
+		return
+	}
+
+	ctx.Status(http.StatusNoContent)
+}
+
+// PUT: /api/v2/users/(:id|me)/password
+// x-www-form-urlencoded
+// Request:  password string
+// Response:
+// Headers:  Authorization -> token
+func (r *apiV2Router) SetPassword(ctx *gin.Context) {
+	var req struct {
+		Password string `form:"password"`
+	}
+	_ = ctx.Bind(&req)
+	if len(req.Password) == 0 {
+		r.logger.Debug("password not specified", zap.Int("password length", len(req.Password)))
+		models.SendAPIError(ctx, http.StatusBadRequest, "request must include the new password")
+		return
+	}
+
+	user, err := r.getUserCtxAware(ctx, ctx.Param("id"))
+	if err != nil {
+		switch errors.Cause(err) {
+		case v2.ErrInvalidToken:
+			r.logger.Debug("invalid token", zap.Error(err))
+			r.HandleUnauthorized(ctx)
+		case v2.ErrInvalidTokenType:
+			r.logger.Debug("invalid token type", zap.Error(err))
+			models.SendAPIError(ctx, http.StatusBadRequest, "provided token is of invalid type for the requested operation")
+		case services.ErrInvalidID:
+			r.logger.Debug("invalid user id", zap.Error(err))
+			models.SendAPIError(ctx, http.StatusBadRequest, "invalid user id")
+		case services.ErrNotFound:
+			r.logger.Debug("user not found", zap.Error(err))
+			models.SendAPIError(ctx, http.StatusNotFound, "user not found")
+		default:
+			r.logger.Error("could not fetch user", zap.Error(err))
+			models.SendAPIError(ctx, http.StatusInternalServerError, "something went wrong")
+		}
+		return
+	}
+
+	err = r.userService.ResetPasswordForUserWithIDAndEmail(ctx, user.ID.Hex(), user.Email, req.Password)
+	if err != nil {
+		switch errors.Cause(err) {
+		case services.ErrInvalidID:
+			r.logger.Debug("invalid user id", zap.Error(err))
+			models.SendAPIError(ctx, http.StatusBadRequest, "invalid user id")
+		case services.ErrNotFound:
+			r.logger.Debug("user not found", zap.Error(err))
+			models.SendAPIError(ctx, http.StatusNotFound, "user does not exist")
+		default:
+			r.logger.Error("could not update user", zap.Error(err))
+			models.SendAPIError(ctx, http.StatusInternalServerError, "something went wrong")
+		}
+	}
+
+	ctx.Status(http.StatusOK)
+}
+
+// GET: /api/v2/users/(:id|me)/password/resetEmail
+// Response:
+// Headers:  Authorization -> token
+func (r *apiV2Router) GetPasswordResetEmail(ctx *gin.Context) {
+	user, err := r.getUserCtxAware(ctx, ctx.Param("id"))
+	if err != nil {
+		switch errors.Cause(err) {
+		case v2.ErrInvalidToken:
+			r.logger.Debug("invalid token", zap.Error(err))
+			r.HandleUnauthorized(ctx)
+		case v2.ErrInvalidTokenType:
+			r.logger.Debug("invalid token type", zap.Error(err))
+			models.SendAPIError(ctx, http.StatusBadRequest, "provided token is of invalid type for the requested operation")
+		case services.ErrInvalidID:
+			r.logger.Debug("invalid user id", zap.Error(err))
+			models.SendAPIError(ctx, http.StatusBadRequest, "invalid user id")
+		case services.ErrNotFound:
+			r.logger.Debug("user not found", zap.Error(err))
+			models.SendAPIError(ctx, http.StatusNotFound, "user not found")
+		default:
+			r.logger.Error("could not fetch user", zap.Error(err))
+			models.SendAPIError(ctx, http.StatusInternalServerError, "something went wrong")
+		}
+		return
+	}
+
 	err = r.emailService.SendPasswordResetEmail(*user)
 	if err != nil {
 		r.logger.Error("could not send password reset email", zap.Error(err))
@@ -365,9 +370,6 @@
 	}
 
 	ctx.Status(http.StatusOK)
-=======
-	ctx.Status(http.StatusNoContent)
->>>>>>> f4b48b62
 }
 
 // getUserCtxAware fetches user with the given id. If id is "me", getUserCtxAware tries to extract the user from the ctx
